--- conflicted
+++ resolved
@@ -37,11 +37,8 @@
     "pytest-cov==4.1.0",
     "pytest-mock==3.10.0",
     "pytest-subprocess==1.5.0",
-<<<<<<< HEAD
     "pytest-xdist==3.3.1",
-=======
     "pytest-time==0.2.0",
->>>>>>> e00e09d1
     "responses==0.23.1",
     "types-requests==2.31.0.1",
     "types-setuptools==67.8.0.0",
