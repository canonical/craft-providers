--- conflicted
+++ resolved
@@ -39,11 +39,7 @@
     def _base_instance(
         image_name: str = "22.04",
         image_remote: str = "ubuntu",
-<<<<<<< HEAD
-        compatibility_tag: str = "buildd-base-v4",
-=======
         compatibility_tag: str = "buildd-base-v5",
->>>>>>> 6bf5fcab
         project: str = "default",
     ):
         """Get the base instance."""
@@ -313,11 +309,7 @@
 
     assert (
         lxc_result[0]["expanded_config"]["image.description"]
-<<<<<<< HEAD
-        == "base-instance-buildd-base-v4-ubuntu-22.04"
-=======
         == "base-instance-buildd-base-v5-ubuntu-22.04"
->>>>>>> 6bf5fcab
     )
 
 
@@ -719,11 +711,7 @@
 
     assert exc_info.value.brief == (
         "Incompatible base detected:"
-<<<<<<< HEAD
-        " Expected image compatibility tag 'buildd-base-v4', found 'invalid'."
-=======
         " Expected image compatibility tag 'buildd-base-v5', found 'invalid'."
->>>>>>> 6bf5fcab
     )
 
 
@@ -756,11 +744,7 @@
     """Raise an error if an existing instance is not setup and auto_clean is False."""
     core22_instance.push_file_io(
         destination=base_configuration._instance_config_path,
-<<<<<<< HEAD
-        content=io.BytesIO(b"compatibility_tag: buildd-base-v4\nsetup: false\n"),
-=======
         content=io.BytesIO(b"compatibility_tag: buildd-base-v5\nsetup: false\n"),
->>>>>>> 6bf5fcab
         file_mode="0644",
     )
 
@@ -781,11 +765,7 @@
     """Clean the instance if it is not setup and auto_clean is True."""
     core22_instance.push_file_io(
         destination=base_configuration._instance_config_path,
-<<<<<<< HEAD
-        content=io.BytesIO(b"compatibility_tag: buildd-base-v4\nsetup: false\n"),
-=======
         content=io.BytesIO(b"compatibility_tag: buildd-base-v5\nsetup: false\n"),
->>>>>>> 6bf5fcab
         file_mode="0644",
     )
 
