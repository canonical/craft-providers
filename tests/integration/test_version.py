--- conflicted
+++ resolved
@@ -11,16 +11,11 @@
 #
 # You should have received a copy of the GNU General Public License along
 # with this program.  If not, see <http://www.gnu.org/licenses/>.
-<<<<<<< HEAD
 """Craft Providers versioning tests."""
-=======
-"""Versioning tests."""
->>>>>>> 4a5d6a06
 
 import re
 import subprocess
 
-import craft_providers
 import pytest
 
 
@@ -53,11 +48,7 @@
 )
 def test_version_without_tags(project_main_module):
     """Validate version format when no valid tag are present."""
-<<<<<<< HEAD
-    version = craft_providers.__version__
-=======
     version = project_main_module.__version__
->>>>>>> 4a5d6a06
 
     # match on '0.0.post<total commits>+g<hash>'
     #       or '0.0.post<total commits>+g<hash>.d<%Y%m%d>'
@@ -70,11 +61,7 @@
 )
 def test_version_with_tags(project_main_module):
     """Version should be properly formatted when a valid tag exists."""
-<<<<<<< HEAD
-    version = craft_providers.__version__
-=======
     version = project_main_module.__version__
->>>>>>> 4a5d6a06
 
     # match on 'X.Y.Z'
     #       or 'X.Y.Z.d<%Y%m%d>'
