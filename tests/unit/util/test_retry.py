#
# Copyright 2023 Canonical Ltd.
#
# This program is free software; you can redistribute it and/or
# modify it under the terms of the GNU Lesser General Public
# License version 3 as published by the Free Software Foundation.
#
# This program is distributed in the hope that it will be useful,
# but WITHOUT ANY WARRANTY; without even the implied warranty of
# MERCHANTABILITY or FITNESS FOR A PARTICULAR PURPOSE.  See the GNU
# Lesser General Public License for more details.
#
# You should have received a copy of the GNU Lesser General Public License
# along with this program; if not, write to the Free Software Foundation,
# Inc., 51 Franklin Street, Fifth Floor, Boston, MA  02110-1301, USA.
#
"""Tests for craft_providers helper utilities."""
import sys
import time
from unittest import mock

import pytest
from craft_providers.util import retry

pytestmark = [
    # These tests can be flaky on Windows, at least in GitHub CI. The flakiness
    # comes from timing issues on Windows.
    pytest.mark.flaky(condition=sys.platform == "win32", reruns=3, reruns_delay=1),
]


@pytest.fixture(params=range(1, 6), ids=[f"timeout_{i}s" for i in range(1, 6)])
def timeout(request):
    return request.param


@pytest.fixture(params=range(1, 6), ids=[f"wait_{i}0ms" for i in range(1, 6)])
def retry_wait(request):
    """A parametrized fixture of times to wait before retrying, in microseconds"""
    return request.param * 0.01


def test_retry_until_timeout_success(
    failure_count, retry_wait, timeout, mock_instant_sleep
):
    failures = [Exception()] * failure_count
    mock_function = mock.Mock(side_effect=[*failures, None])

    retry.retry_until_timeout(timeout, retry_wait, mock_function)

    assert len(mock_function.mock_calls) == failure_count + 1
    assert len(mock_time_sleep.mock_calls) >= failure_count


@pytest.mark.parametrize("retry_multiplier", [0.5, 0.8])
@pytest.mark.usefixtures("instant_sleep")
def test_retry_until_timeout_success_longish_retry(timeout, retry_multiplier):
    """retry_wait is more than half the timeout we always run twice."""
    retry_wait = timeout * retry_multiplier
    mock_function = mock.Mock(side_effect=[Exception(), None])

    retry.retry_until_timeout(timeout, retry_wait, mock_function)

    assert len(mock_function.mock_calls) == 2


@pytest.mark.parametrize("retry_multiplier", [1.0, 1000.0])
def test_retry_until_timeout_success_long_retry(monkeypatch, timeout, retry_multiplier):
    """retry_wait > timeout, we never loop."""
    retry_wait = retry_multiplier * timeout
    mock_function = mock.Mock(return_value=None)
    mock_monotonic = mock.Mock(wraps=time.monotonic)
    monkeypatch.setattr("time.monotonic", mock_monotonic)

    retry.retry_until_timeout(timeout, retry_wait, mock_function)

    mock_function.assert_called_once_with(retry_wait)
    assert mock_monotonic.mock_calls == [mock.call(), mock.call()]


@pytest.mark.parametrize("error_cls", [TimeoutError, Exception, ValueError])
def test_retry_until_timeout_times_out(retry_wait, timeout, instant_sleep, error_cls):
    mock_function = mock.Mock(side_effect=Exception())

    with pytest.raises(error_cls):
        retry.retry_until_timeout(timeout, retry_wait, mock_function, error=error_cls())

    mock_function.assert_called()
<<<<<<< HEAD
    mock_time_sleep.assert_called_with(retry_wait)
=======
>>>>>>> 35b06f41


@pytest.mark.parametrize("error_cls", [TimeoutError, Exception, ValueError])
@pytest.mark.parametrize("retry_multiplier", [1.0, 1.1, 2.0])
def test_retry_until_timeout_times_out_long_retry(
    timeout, mock_instant_sleep, error_cls, retry_multiplier
):
    """Here the retry time is always at least as long as the timeout."""
    mock_function = mock.Mock(side_effect=Exception())

    with pytest.raises(error_cls):
        retry.retry_until_timeout(
            timeout, timeout * retry_multiplier, mock_function, error=error_cls()
        )

    mock_function.assert_called_once()
    mock_instant_sleep.sleep.assert_not_called()<|MERGE_RESOLUTION|>--- conflicted
+++ resolved
@@ -86,10 +86,6 @@
         retry.retry_until_timeout(timeout, retry_wait, mock_function, error=error_cls())
 
     mock_function.assert_called()
-<<<<<<< HEAD
-    mock_time_sleep.assert_called_with(retry_wait)
-=======
->>>>>>> 35b06f41
 
 
 @pytest.mark.parametrize("error_cls", [TimeoutError, Exception, ValueError])
