#
# Copyright 2021-2022 Canonical Ltd.
#
# This program is free software; you can redistribute it and/or
# modify it under the terms of the GNU Lesser General Public
# License version 3 as published by the Free Software Foundation.
#
# This program is distributed in the hope that it will be useful,
# but WITHOUT ANY WARRANTY; without even the implied warranty of
# MERCHANTABILITY or FITNESS FOR A PARTICULAR PURPOSE.  See the GNU
# Lesser General Public License for more details.
#
# You should have received a copy of the GNU Lesser General Public License
# along with this program; if not, write to the Free Software Foundation,
# Inc., 51 Franklin Street, Fifth Floor, Boston, MA  02110-1301, USA.
#

<<<<<<< HEAD
from pathlib import Path
=======
import subprocess
>>>>>>> 48fe5a24
from textwrap import dedent
from unittest.mock import ANY, call, patch

import pytest
from logassert import Exact  # type: ignore
from pydantic import ValidationError

from craft_providers.actions.snap_installer import SnapInstallationError
from craft_providers.bases import (
    BaseCompatibilityError,
    BaseConfigurationError,
    buildd,
    errors,
    instance_config,
)
from craft_providers.errors import details_from_called_process_error

# pylint: disable=too-many-lines

DEFAULT_FAKE_CMD = ["fake-executor"]


@pytest.fixture()
def mock_load(mocker):
    mocker.patch(
        "craft_providers.bases.instance_config.InstanceConfiguration.load",
        return_value=instance_config.InstanceConfiguration(
            compatibility_tag="buildd-base-v0"
        ),
    )


<<<<<<< HEAD
# The variable name "fs" causes a pylint warning.  Provide a longer name.
@pytest.fixture
def fake_filesystem(fs):  # pylint: disable=invalid-name
    yield fs
=======
@pytest.fixture()
def mock_install_from_store(mocker):
    yield mocker.patch("craft_providers.actions.snap_installer.install_from_store")


@pytest.fixture()
def mock_inject_from_host(mocker):
    yield mocker.patch("craft_providers.actions.snap_installer.inject_from_host")
>>>>>>> 48fe5a24


@pytest.mark.parametrize(
    "alias,hostname",
    [
        (buildd.BuilddBaseAlias.XENIAL, "test-xenial-host"),
        (buildd.BuilddBaseAlias.BIONIC, "test-bionic-host"),
        (buildd.BuilddBaseAlias.FOCAL, "test-focal-host"),
        (buildd.BuilddBaseAlias.JAMMY, "test-jammy-host"),
    ],
)
@pytest.mark.parametrize(
    "environment, etc_environment_content",
    [
        (
            None,
            (
                "PATH=/usr/local/sbin:/usr/local/bin:"
                "/usr/sbin:/usr/bin:/sbin:/bin:/snap/bin\n"
            ).encode(),
        ),
        (
            dict(
                https_proxy="http://foo.bar:8081",
                PATH="/snap",
                http_proxy="http://foo.bar:8080",
            ),
            (
                "https_proxy=http://foo.bar:8081\n"
                "PATH=/snap\nhttp_proxy=http://foo.bar:8080\n"
            ).encode(),
        ),
    ],
)
<<<<<<< HEAD
@pytest.mark.parametrize("no_cdn", [False, True])
=======
@pytest.mark.parametrize(
    "snaps, expected_snap_call",
    [
        (None, []),
        (
            [buildd.Snap(name="snap1", channel="edge", classic=True)],
            [call(executor=ANY, snap_name="snap1", channel="edge", classic=True)],
        ),
    ],
)
@pytest.mark.parametrize(
    "packages, expected_packages",
    [
        (None, ["apt-utils", "curl"]),
        (["grep", "git"], ["apt-utils", "curl", "grep", "git"]),
    ],
)
@pytest.mark.parametrize(
    "tag, expected_tag", [(None, "buildd-base-v0"), ("test-tag", "test-tag")]
)
>>>>>>> 48fe5a24
def test_setup(  # pylint: disable=too-many-arguments
    fake_process,
    fake_executor,
    fake_filesystem,
    alias,
    hostname,
    environment,
    etc_environment_content,
<<<<<<< HEAD
    no_cdn,
    mock_load,
=======
    mock_inject_from_host,
    mock_install_from_store,
    mocker,
    snaps,
    expected_snap_call,
    packages,
    expected_packages,
    tag,
    expected_tag,
>>>>>>> 48fe5a24
):
    mocker.patch(
        "craft_providers.bases.instance_config.InstanceConfiguration.load",
        return_value=instance_config.InstanceConfiguration(
            compatibility_tag=expected_tag
        ),
    )

    if environment is None:
        environment = buildd.default_command_environment()

    if no_cdn:
        fake_filesystem.create_file(
            "/etc/systemd/system/snapd.service.d/no-cdn.conf",
            contents=dedent(
                """\
                [Service]
                Environment=SNAPPY_STORE_NO_CDN=1
                """
            ),
        )

    base_config = buildd.BuilddBase(
        alias=alias,
        compatibility_tag=tag,
        environment=environment,
        hostname=hostname,
        snaps=snaps,
        packages=packages,
    )

    fake_process.register_subprocess(
        [*DEFAULT_FAKE_CMD, "cat", "/etc/os-release"],
        stdout=dedent(
            f"""\
            NAME="Ubuntu"
            ID=ubuntu
            ID_LIKE=debian
            VERSION_ID="{alias.value}"
            """
        ),
    )
    fake_process.register_subprocess(
        [*DEFAULT_FAKE_CMD, "test", "-f", "/etc/craft-instance.conf"],
        returncode=1,
    )
    fake_process.register_subprocess(
        [*DEFAULT_FAKE_CMD, "systemctl", "is-system-running"], stdout="degraded"
    )
    fake_process.register_subprocess(
        [*DEFAULT_FAKE_CMD, "hostname", "-F", "/etc/hostname"]
    )
    fake_process.register_subprocess(
        [
            *DEFAULT_FAKE_CMD,
            "ln",
            "-sf",
            "/run/systemd/resolve/resolv.conf",
            "/etc/resolv.conf",
        ]
    )
    fake_process.register_subprocess(
        [*DEFAULT_FAKE_CMD, "systemctl", "enable", "systemd-resolved"]
    )
    fake_process.register_subprocess(
        [*DEFAULT_FAKE_CMD, "systemctl", "restart", "systemd-resolved"]
    )
    fake_process.register_subprocess(
        [*DEFAULT_FAKE_CMD, "systemctl", "enable", "systemd-networkd"]
    )
    fake_process.register_subprocess(
        [*DEFAULT_FAKE_CMD, "systemctl", "restart", "systemd-networkd"]
    )
    fake_process.register_subprocess(
        [*DEFAULT_FAKE_CMD, "getent", "hosts", "snapcraft.io"]
    )
    fake_process.register_subprocess([*DEFAULT_FAKE_CMD, "apt-get", "update"])
    fake_process.register_subprocess(
        [*DEFAULT_FAKE_CMD, "apt-get", "install", "-y"] + expected_packages
    )
    fake_process.register_subprocess(
        [*DEFAULT_FAKE_CMD, "apt-get", "install", "-y", "fuse", "udev"]
    )
    fake_process.register_subprocess(
        [*DEFAULT_FAKE_CMD, "systemctl", "enable", "systemd-udevd"]
    )
    fake_process.register_subprocess(
        [*DEFAULT_FAKE_CMD, "systemctl", "start", "systemd-udevd"]
    )
    if no_cdn:
        fake_process.register_subprocess(
            [*DEFAULT_FAKE_CMD, "mkdir", "-p", "/etc/systemd/system/snapd.service.d"]
        )
    fake_process.register_subprocess(
        [*DEFAULT_FAKE_CMD, "apt-get", "install", "-y", "snapd"]
    )
    fake_process.register_subprocess(
        [*DEFAULT_FAKE_CMD, "systemctl", "start", "snapd.socket"]
    )
    fake_process.register_subprocess(
        [*DEFAULT_FAKE_CMD, "systemctl", "restart", "snapd.service"]
    )
    fake_process.register_subprocess(
        [*DEFAULT_FAKE_CMD, "snap", "wait", "system", "seed.loaded"]
    )
    fake_process.register_subprocess(
        [*DEFAULT_FAKE_CMD, "snap", "set", "system", "proxy.http=http://foo.bar:8080"]
    )
    fake_process.register_subprocess(
        [*DEFAULT_FAKE_CMD, "snap", "unset", "system", "proxy.http"]
    )
    fake_process.register_subprocess(
        [*DEFAULT_FAKE_CMD, "snap", "set", "system", "proxy.https=http://foo.bar:8081"]
    )
    fake_process.register_subprocess(
        [*DEFAULT_FAKE_CMD, "snap", "unset", "system", "proxy.https"]
    )

    base_config.setup(executor=fake_executor)

    expected_push_file_io = [
        dict(
            destination="/etc/apt/apt.conf.d/20auto-upgrades",
            content=dedent(
                """\
                APT::Periodic::Update-Package-Lists "10000";
                APT::Periodic::Unattended-Upgrade "0";
                """
            ).encode(),
            file_mode="0644",
            group="root",
            user="root",
        ),
        dict(
            destination="/etc/environment",
            content=etc_environment_content,
            file_mode="0644",
            group="root",
            user="root",
        ),
        dict(
            destination="/etc/craft-instance.conf",
            content=(f"compatibility_tag: {expected_tag}\n").encode(),
            file_mode="0644",
            group="root",
            user="root",
        ),
        dict(
            destination="/etc/hostname",
            content=f"{hostname}\n".encode(),
            file_mode="0644",
            group="root",
            user="root",
        ),
        dict(
            destination="/etc/systemd/network/10-eth0.network",
            content=dedent(
                """\
                [Match]
                Name=eth0

                [Network]
                DHCP=ipv4
                LinkLocalAddressing=ipv6

                [DHCP]
                RouteMetric=100
                UseMTU=true
                """
            ).encode(),
            file_mode="0644",
            group="root",
            user="root",
        ),
        dict(
            destination="/etc/apt/apt.conf.d/00no-recommends",
            content=b'APT::Install-Recommends "false";\n',
            file_mode="0644",
            group="root",
            user="root",
        ),
        dict(
            destination="/etc/apt/apt.conf.d/00update-errors",
            content=b'APT::Update::Error-Mode "any";\n',
            file_mode="0644",
            group="root",
            user="root",
        ),
    ]
    expected_push_file = []
    if no_cdn:
        expected_push_file.append(
            dict(
                source=Path("/etc/systemd/system/snapd.service.d/no-cdn.conf"),
                destination=Path("/etc/systemd/system/snapd.service.d/no-cdn.conf"),
            )
        )

    assert fake_executor.records_of_push_file_io == expected_push_file_io
    assert fake_executor.records_of_pull_file == []
<<<<<<< HEAD
    assert fake_executor.records_of_push_file == expected_push_file
=======
    assert fake_executor.records_of_push_file == []
    assert mock_install_from_store.mock_calls == expected_snap_call


def test_snaps_no_channel_raises_errors(fake_executor):
    """Verify the Snap model raises an error when the channel is an empty string."""
    with pytest.raises(errors.BaseConfigurationError) as exc_info:
        buildd.Snap(name="snap1", channel="")

    assert exc_info.value == errors.BaseConfigurationError(
        brief="channel cannot be empty",
        resolution="set channel to a non-empty string or `None`",
    )


def test_install_snaps_install_from_store(fake_executor, mock_install_from_store):
    """Verify installing snaps calls install_from_store()."""
    my_snaps = [
        buildd.Snap(name="snap1"),
        buildd.Snap(name="snap2", channel="edge"),
        buildd.Snap(name="snap3", channel="edge", classic=True),
    ]
    base = buildd.BuilddBase(alias=buildd.BuilddBaseAlias.JAMMY, snaps=my_snaps)

    base._install_snaps(executor=fake_executor, deadline=None)

    assert mock_install_from_store.mock_calls == [
        call(
            executor=fake_executor, snap_name="snap1", channel="stable", classic=False
        ),
        call(executor=fake_executor, snap_name="snap2", channel="edge", classic=False),
        call(executor=fake_executor, snap_name="snap3", channel="edge", classic=True),
    ]


def test_install_snaps_inject_from_host_valid(
    fake_executor, mock_inject_from_host, mocker
):
    """Verify installing snaps calls inject_from_host()."""
    mocker.patch("sys.platform", "linux")
    my_snaps = [
        buildd.Snap(name="snap1", channel=None),
        buildd.Snap(name="snap2", channel=None, classic=True),
    ]
    base = buildd.BuilddBase(alias=buildd.BuilddBaseAlias.JAMMY, snaps=my_snaps)

    base._install_snaps(executor=fake_executor, deadline=None)

    assert mock_inject_from_host.mock_calls == [
        call(executor=fake_executor, snap_name="snap1", classic=False),
        call(executor=fake_executor, snap_name="snap2", classic=True),
    ]


def test_install_snaps_inject_from_host_not_linux_error(fake_executor, mocker):
    """Verify install_snaps raises an error when injecting from host on
    a non-linux system."""
    mocker.patch("sys.platform", return_value="darwin")
    my_snaps = [buildd.Snap(name="snap1", channel=None)]
    base = buildd.BuilddBase(alias=buildd.BuilddBaseAlias.JAMMY, snaps=my_snaps)

    with pytest.raises(errors.BaseConfigurationError) as exc_info:
        base._install_snaps(executor=fake_executor, deadline=None)

    assert exc_info.value == errors.BaseConfigurationError(
        brief="cannot inject snap 'snap1' from host on a non-linux system",
        resolution="install the snap from the store by setting the 'channel' parameter",
    )


def test_install_snaps_install_from_store_error(fake_executor, mocker):
    """Verify install_snaps raises an error when install_from_store fails."""
    mocker.patch(
        "craft_providers.actions.snap_installer.install_from_store",
        side_effect=SnapInstallationError(brief="test error"),
    )
    my_snaps = [
        buildd.Snap(name="snap1", channel="candidate"),
    ]
    base = buildd.BuilddBase(alias=buildd.BuilddBaseAlias.JAMMY, snaps=my_snaps)

    with pytest.raises(errors.BaseConfigurationError) as exc_info:
        base._install_snaps(executor=fake_executor, deadline=None)

    assert exc_info.value == errors.BaseConfigurationError(
        brief=(
            "failed to install snap 'snap1' from store"
            " channel 'candidate' in target environment."
        )
    )


def test_install_snaps_inject_from_host_error(fake_executor, mocker):
    """Verify install_snaps raises an error when inject_from_host fails."""
    mocker.patch("sys.platform", "linux")
    mocker.patch(
        "craft_providers.actions.snap_installer.inject_from_host",
        side_effect=SnapInstallationError(brief="test error"),
    )
    my_snaps = [
        buildd.Snap(name="snap1", channel=None),
    ]
    base = buildd.BuilddBase(alias=buildd.BuilddBaseAlias.JAMMY, snaps=my_snaps)

    with pytest.raises(errors.BaseConfigurationError) as exc_info:
        base._install_snaps(executor=fake_executor, deadline=None)

    assert exc_info.value == errors.BaseConfigurationError(
        brief="failed to inject host's snap 'snap1' into target environment."
    )


def test_setup_apt(fake_executor, fake_process):
    """Verify packages are installed as expected."""
    packages = ["grep", "git"]
    base = buildd.BuilddBase(alias=buildd.BuilddBaseAlias.JAMMY, packages=packages)
    fake_process.register_subprocess([*DEFAULT_FAKE_CMD, "apt-get", "update"])
    fake_process.register_subprocess(
        [
            *DEFAULT_FAKE_CMD,
            "apt-get",
            "install",
            "-y",
            "apt-utils",
            "curl",
            "grep",
            "git",
        ]
    )

    base._setup_apt(executor=fake_executor, deadline=None)


def test_install_default(fake_executor, fake_process):
    """Verify only default packages are installed."""
    base = buildd.BuilddBase(alias=buildd.BuilddBaseAlias.JAMMY)
    fake_process.register_subprocess([*DEFAULT_FAKE_CMD, "apt-get", "update"])
    fake_process.register_subprocess(
        [*DEFAULT_FAKE_CMD, "apt-get", "install", "-y", "apt-utils", "curl"]
    )

    base._setup_apt(executor=fake_executor, deadline=None)


def test_install_packages_update_error(mocker, fake_executor):
    """Verify error is caught from `apt-get update` call."""
    error = subprocess.CalledProcessError(100, ["error"])
    base = buildd.BuilddBase(alias=buildd.BuilddBaseAlias.JAMMY)

    mocker.patch.object(fake_executor, "execute_run", side_effect=error)

    with pytest.raises(errors.BaseConfigurationError) as exc_info:
        base._setup_apt(executor=fake_executor, deadline=None)

    assert exc_info.value == errors.BaseConfigurationError(
        brief="Failed to update apt cache.",
        details="* Command that failed: 'error'\n* Command exit code: 100",
    )


def test_install_packages_install_error(mocker, fake_executor):
    """Verify error is caught from `apt-get install` call."""
    error = subprocess.CalledProcessError(100, ["error"])
    base = buildd.BuilddBase(alias=buildd.BuilddBaseAlias.JAMMY)

    mocker.patch.object(fake_executor, "execute_run", side_effect=[None, error])

    with pytest.raises(errors.BaseConfigurationError) as exc_info:
        base._setup_apt(executor=fake_executor, deadline=None)

    assert exc_info.value == errors.BaseConfigurationError(
        brief="Failed to install packages.",
        details="* Command that failed: 'error'\n* Command exit code: 100",
    )
>>>>>>> 48fe5a24


def test_ensure_image_version_compatible_failure(
    fake_executor,
    monkeypatch,
):
    base_config = buildd.BuilddBase(alias=buildd.BuilddBaseAlias.FOCAL)
    monkeypatch.setattr(
        instance_config.InstanceConfiguration,
        "load",
        lambda **kwargs: instance_config.InstanceConfiguration(
            compatibility_tag="invalid-tag"
        ),
    )

    with pytest.raises(errors.BaseCompatibilityError) as exc_info:
        base_config._ensure_instance_config_compatible(  # pylint: disable=protected-access
            executor=fake_executor,
            deadline=None,
        )

    assert exc_info.value == errors.BaseCompatibilityError(
        "Expected image compatibility tag 'buildd-base-v0', found 'invalid-tag'"
    )


@patch("time.time", side_effect=[0.0, 1.0])
def test_setup_timeout(  # pylint: disable=unused-argument
    mock_time, fake_executor, fake_process, monkeypatch
):
    base_config = buildd.BuilddBase(alias=buildd.BuilddBaseAlias.FOCAL)
    fake_process.register_subprocess([fake_process.any()])

    with pytest.raises(errors.BaseConfigurationError) as exc_info:
        base_config.setup(
            executor=fake_executor,
            retry_wait=0.01,
            timeout=0.0,
        )

    assert exc_info.value == errors.BaseConfigurationError(
        brief="Timed out configuring environment."
    )


def test_ensure_os_compatible_name_failure(
    fake_executor,
    fake_process,
):
    base_config = buildd.BuilddBase(alias=buildd.BuilddBaseAlias.FOCAL)
    fake_process.register_subprocess(
        [*DEFAULT_FAKE_CMD, "cat", "/etc/os-release"],
        stdout="NAME=Fedora\nVERSION_ID=32\n",
    )

    with pytest.raises(errors.BaseCompatibilityError) as exc_info:
        base_config._ensure_os_compatible(  # pylint: disable=protected-access
            executor=fake_executor,
            deadline=None,
        )

    assert exc_info.value == errors.BaseCompatibilityError(
        "Expected OS 'Ubuntu', found 'Fedora'"
    )


def test_ensure_os_compatible_version_failure(
    fake_executor,
    fake_process,
):
    base_config = buildd.BuilddBase(alias=buildd.BuilddBaseAlias.FOCAL)
    fake_process.register_subprocess(
        [*DEFAULT_FAKE_CMD, "cat", "/etc/os-release"],
        stdout="NAME=Ubuntu\nVERSION_ID=12.04\n",
    )

    with pytest.raises(errors.BaseCompatibilityError) as exc_info:
        base_config._ensure_os_compatible(  # pylint: disable=protected-access
            executor=fake_executor,
            deadline=None,
        )

    assert exc_info.value == errors.BaseCompatibilityError(
        "Expected OS version '20.04', found '12.04'"
    )


def test_read_os_release_failure(
    fake_process,
    fake_executor,
):
    base_config = buildd.BuilddBase(alias=buildd.BuilddBaseAlias.FOCAL)
    fake_process.register_subprocess(
        [*DEFAULT_FAKE_CMD, "cat", "/etc/os-release"],
        returncode=-1,
    )

    with pytest.raises(errors.BaseConfigurationError) as exc_info:
        base_config._ensure_os_compatible(  # pylint: disable=protected-access
            executor=fake_executor,
            deadline=None,
        )

    assert exc_info.value.__cause__ is not None
    assert exc_info.value == errors.BaseConfigurationError(
        brief="Failed to read /etc/os-release.",
        details=details_from_called_process_error(
            exc_info.value.__cause__  # type: ignore
        ),
    )


def test_setup_hostname_failure(
    fake_process,
    fake_executor,
):
    base_config = buildd.BuilddBase(alias=buildd.BuilddBaseAlias.FOCAL)
    fake_process.register_subprocess(
        [*DEFAULT_FAKE_CMD, "hostname", "-F", "/etc/hostname"],
        returncode=-1,
    )

    with pytest.raises(errors.BaseConfigurationError) as exc_info:
        base_config._setup_hostname(  # pylint: disable=protected-access
            executor=fake_executor,
            deadline=None,
        )

    assert exc_info.value == errors.BaseConfigurationError(
        brief="Failed to set hostname.",
        details=details_from_called_process_error(
            exc_info.value.__cause__  # type: ignore
        ),
    )


def test_setup_networkd_enable_failure(
    fake_process,
    fake_executor,
):
    base_config = buildd.BuilddBase(alias=buildd.BuilddBaseAlias.FOCAL)
    fake_process.register_subprocess(
        [*DEFAULT_FAKE_CMD, "systemctl", "enable", "systemd-networkd"],
        returncode=-1,
    )

    with pytest.raises(errors.BaseConfigurationError) as exc_info:
        base_config._setup_networkd(  # pylint: disable=protected-access
            executor=fake_executor,
            deadline=None,
        )

    assert exc_info.value == errors.BaseConfigurationError(
        brief="Failed to setup systemd-networkd.",
        details=details_from_called_process_error(
            exc_info.value.__cause__  # type: ignore
        ),
    )


def test_setup_networkd_restart_failure(
    fake_process,
    fake_executor,
):
    base_config = buildd.BuilddBase(alias=buildd.BuilddBaseAlias.FOCAL)
    fake_process.register_subprocess(
        [*DEFAULT_FAKE_CMD, "systemctl", "enable", "systemd-networkd"],
    )
    fake_process.register_subprocess(
        [*DEFAULT_FAKE_CMD, "systemctl", "restart", "systemd-networkd"],
        returncode=-1,
    )

    with pytest.raises(errors.BaseConfigurationError) as exc_info:
        base_config._setup_networkd(  # pylint: disable=protected-access
            executor=fake_executor,
            deadline=None,
        )

    assert exc_info.value == errors.BaseConfigurationError(
        brief="Failed to setup systemd-networkd.",
        details=details_from_called_process_error(
            exc_info.value.__cause__  # type: ignore
        ),
    )


def test_setup_resolved_enable_failure(
    fake_process,
    fake_executor,
):
    base_config = buildd.BuilddBase(alias=buildd.BuilddBaseAlias.FOCAL)
    fake_process.register_subprocess(
        [
            *DEFAULT_FAKE_CMD,
            "ln",
            "-sf",
            "/run/systemd/resolve/resolv.conf",
            "/etc/resolv.conf",
        ],
    )
    fake_process.register_subprocess(
        [*DEFAULT_FAKE_CMD, "systemctl", "enable", "systemd-resolved"],
        returncode=-1,
    )

    with pytest.raises(errors.BaseConfigurationError) as exc_info:
        base_config._setup_resolved(  # pylint: disable=protected-access
            executor=fake_executor,
            deadline=None,
        )

    assert exc_info.value == errors.BaseConfigurationError(
        brief="Failed to setup systemd-resolved.",
        details=details_from_called_process_error(
            exc_info.value.__cause__  # type: ignore
        ),
    )


def test_setup_resolved_restart_failure(
    fake_process,
    fake_executor,
):
    base_config = buildd.BuilddBase(alias=buildd.BuilddBaseAlias.FOCAL)
    fake_process.register_subprocess(
        [
            *DEFAULT_FAKE_CMD,
            "ln",
            "-sf",
            "/run/systemd/resolve/resolv.conf",
            "/etc/resolv.conf",
        ],
    )
    fake_process.register_subprocess(
        [*DEFAULT_FAKE_CMD, "systemctl", "enable", "systemd-resolved"],
    )
    fake_process.register_subprocess(
        [*DEFAULT_FAKE_CMD, "systemctl", "restart", "systemd-resolved"],
        returncode=-1,
    )

    with pytest.raises(errors.BaseConfigurationError) as exc_info:
        base_config._setup_resolved(  # pylint: disable=protected-access
            executor=fake_executor,
            deadline=None,
        )

    assert exc_info.value == errors.BaseConfigurationError(
        brief="Failed to setup systemd-resolved.",
        details=details_from_called_process_error(
            exc_info.value.__cause__  # type: ignore
        ),
    )


def test_setup_snapd_proxy(fake_executor, fake_process):
    """Verify snapd proxy is set or unset."""
    environment = dict(
        http_proxy="http://foo.bar:8080",
        https_proxy="http://foo.bar:8081",
    )
    base_config = buildd.BuilddBase(
        alias=buildd.BuilddBaseAlias.FOCAL,
        environment=environment,  # type: ignore
    )
    fake_process.keep_last_process(True)
    fake_process.register([fake_process.any()])

    base_config._setup_snapd_proxy(
        executor=fake_executor,
        deadline=None,
    )
    assert [
        *DEFAULT_FAKE_CMD,
        "snap",
        "set",
        "system",
        "proxy.http=http://foo.bar:8080",
    ] in fake_process.calls
    assert [
        *DEFAULT_FAKE_CMD,
        "snap",
        "set",
        "system",
        "proxy.https=http://foo.bar:8081",
    ] in fake_process.calls


@pytest.mark.parametrize("fail_index", list(range(0, 1)))
def test_setup_snapd_proxy_failures(fake_process, fake_executor, fail_index):
    base_config = buildd.BuilddBase(alias=buildd.BuilddBaseAlias.FOCAL)

    return_codes = [0, 0]
    return_codes[fail_index] = 1

    fake_process.register_subprocess(
        [*DEFAULT_FAKE_CMD, "snap", "unset", "system", "proxy.http"],
        returncode=return_codes[0],
    )
    fake_process.register_subprocess(
        [*DEFAULT_FAKE_CMD, "snap", "unset", "system", "proxy.https"],
        returncode=return_codes[1],
    )

    with pytest.raises(errors.BaseConfigurationError) as exc_info:
        base_config._setup_snapd_proxy(  # pylint: disable=protected-access
            executor=fake_executor,
            deadline=None,
        )

    assert exc_info.value == errors.BaseConfigurationError(
        brief="Failed to set the snapd proxy.",
        details=details_from_called_process_error(
            exc_info.value.__cause__  # type: ignore
        ),
    )


@pytest.mark.parametrize("fail_index", list(range(0, 7)))
def test_setup_snapd_failures(fake_process, fake_executor, fail_index):
    base_config = buildd.BuilddBase(alias=buildd.BuilddBaseAlias.FOCAL)

    return_codes = [0, 0, 0, 0, 0, 0, 0]
    return_codes[fail_index] = 1

    fake_process.register_subprocess(
        [*DEFAULT_FAKE_CMD, "apt-get", "install", "-y", "fuse", "udev"],
        returncode=return_codes[0],
    )
    fake_process.register_subprocess(
        [*DEFAULT_FAKE_CMD, "systemctl", "enable", "systemd-udevd"],
        returncode=return_codes[1],
    )
    fake_process.register_subprocess(
        [*DEFAULT_FAKE_CMD, "systemctl", "start", "systemd-udevd"],
        returncode=return_codes[2],
    )
    fake_process.register_subprocess(
        [*DEFAULT_FAKE_CMD, "apt-get", "install", "-y", "snapd"],
        returncode=return_codes[3],
    )
    fake_process.register_subprocess(
        [*DEFAULT_FAKE_CMD, "systemctl", "start", "snapd.socket"],
        returncode=return_codes[4],
    )
    fake_process.register_subprocess(
        [*DEFAULT_FAKE_CMD, "systemctl", "restart", "snapd.service"],
        returncode=return_codes[5],
    )
    fake_process.register_subprocess(
        [*DEFAULT_FAKE_CMD, "snap", "wait", "system", "seed.loaded"],
        returncode=return_codes[6],
    )

    with pytest.raises(errors.BaseConfigurationError) as exc_info:
        base_config._setup_snapd(  # pylint: disable=protected-access
            executor=fake_executor,
            deadline=None,
        )

    assert exc_info.value == errors.BaseConfigurationError(
        brief="Failed to setup snapd.",
        details=details_from_called_process_error(
            exc_info.value.__cause__  # type: ignore
        ),
    )


@pytest.mark.parametrize(
    "alias",
    [
        buildd.BuilddBaseAlias.XENIAL,
        buildd.BuilddBaseAlias.BIONIC,
        buildd.BuilddBaseAlias.FOCAL,
        buildd.BuilddBaseAlias.JAMMY,
    ],
)
@pytest.mark.parametrize("system_running_ready_stdout", ["degraded", "running"])
def test_wait_for_system_ready(
    fake_executor, fake_process, alias, system_running_ready_stdout
):
    base_config = buildd.BuilddBase(alias=alias)
    fake_process.register_subprocess(
        [*DEFAULT_FAKE_CMD, "systemctl", "is-system-running"],
        stdout="not-ready",
        returncode=-1,
    )
    fake_process.register_subprocess(
        [*DEFAULT_FAKE_CMD, "systemctl", "is-system-running"], stdout="still-not-ready"
    )
    fake_process.register_subprocess(
        [*DEFAULT_FAKE_CMD, "systemctl", "is-system-running"],
        stdout=system_running_ready_stdout,
    )
    fake_process.register_subprocess(
        [*DEFAULT_FAKE_CMD, "getent", "hosts", "snapcraft.io"],
        returncode=-1,
    )
    fake_process.register_subprocess(
        [*DEFAULT_FAKE_CMD, "getent", "hosts", "snapcraft.io"],
        returncode=0,
    )

    base_config.wait_until_ready(executor=fake_executor, retry_wait=0.0)

    assert fake_executor.records_of_push_file_io == []
    assert fake_executor.records_of_pull_file == []
    assert fake_executor.records_of_push_file == []
    assert list(fake_process.calls) == [
        [
            *DEFAULT_FAKE_CMD,
            "systemctl",
            "is-system-running",
        ],
        [
            *DEFAULT_FAKE_CMD,
            "systemctl",
            "is-system-running",
        ],
        [
            *DEFAULT_FAKE_CMD,
            "systemctl",
            "is-system-running",
        ],
        [
            *DEFAULT_FAKE_CMD,
            "getent",
            "hosts",
            "snapcraft.io",
        ],
        [
            *DEFAULT_FAKE_CMD,
            "getent",
            "hosts",
            "snapcraft.io",
        ],
    ]


@patch("time.time", side_effect=[0.0, 0.0, 1.0])
@pytest.mark.parametrize(
    "alias",
    [
        buildd.BuilddBaseAlias.XENIAL,
        buildd.BuilddBaseAlias.BIONIC,
        buildd.BuilddBaseAlias.FOCAL,
        buildd.BuilddBaseAlias.JAMMY,
    ],
)
def test_wait_for_system_ready_timeout(  # pylint: disable=unused-argument
    mock_time, fake_executor, fake_process, alias
):
    base_config = buildd.BuilddBase(
        alias=alias,
    )
    fake_process.register_subprocess(
        [*DEFAULT_FAKE_CMD, "systemctl", "is-system-running"],
        stdout="not-ready",
        returncode=-1,
    )

    with pytest.raises(errors.BaseConfigurationError) as exc_info:
        base_config.wait_until_ready(
            executor=fake_executor,
            retry_wait=0.0,
            timeout=0.1,
        )

    assert exc_info.value == errors.BaseConfigurationError(
        brief="Timed out waiting for environment to be ready."
    )


@patch("time.time", side_effect=[0.0, 0.0, 1.0])
@pytest.mark.parametrize(
    "alias",
    [
        buildd.BuilddBaseAlias.XENIAL,
        buildd.BuilddBaseAlias.BIONIC,
        buildd.BuilddBaseAlias.FOCAL,
        buildd.BuilddBaseAlias.JAMMY,
    ],
)
def test_wait_for_system_ready_timeout_in_network(  # pylint: disable=unused-argument
    mock_time, fake_executor, fake_process, alias, monkeypatch
):
    base_config = buildd.BuilddBase(alias=alias)
    monkeypatch.setattr(
        base_config, "_setup_wait_for_system_ready", lambda **kwargs: None
    )

    fake_process.register_subprocess(
        [*DEFAULT_FAKE_CMD, "getent", "hosts", "snapcraft.io"],
        returncode=-1,
    )

    with pytest.raises(errors.BaseConfigurationError) as exc_info:
        base_config.wait_until_ready(
            executor=fake_executor,
            retry_wait=0.00,
            timeout=1.0,
        )

    assert exc_info.value == errors.BaseConfigurationError(
        brief="Timed out waiting for networking to be ready."
    )


@patch(
    "craft_providers.bases.instance_config.InstanceConfiguration.load",
    side_effect=ValidationError("foo", instance_config.InstanceConfiguration),
)
def test_ensure_config_compatible_validation_error(fake_executor):
    base_config = buildd.BuilddBase(alias=buildd.BuilddBaseAlias.FOCAL)

    with pytest.raises(errors.BaseConfigurationError) as exc_info:
        base_config._ensure_instance_config_compatible(
            executor=fake_executor, deadline=None
        )

    assert exc_info.value == errors.BaseConfigurationError(
        brief="Failed to parse instance configuration file."
    )


@patch(
    "craft_providers.bases.instance_config.InstanceConfiguration.load",
    return_value=None,
)
def test_ensure_config_compatible_empty_config_returns_none(fake_executor):
    base_config = buildd.BuilddBase(alias=buildd.BuilddBaseAlias.FOCAL)

    assert (
        base_config._ensure_instance_config_compatible(
            executor=fake_executor, deadline=None
        )
        is None
    )


@pytest.mark.parametrize(
    "environment",
    [
        None,
        dict(
            https_proxy="http://foo.bar:8081",
            http_proxy="http://foo.bar:8080",
        ),
    ],
)
def test_warmup_overall(environment, fake_process, fake_executor, mock_load):
    alias = buildd.BuilddBaseAlias.JAMMY

    if environment is None:
        environment = buildd.default_command_environment()

    base_config = buildd.BuilddBase(alias=alias, environment=environment)

    fake_process.register_subprocess(
        [*DEFAULT_FAKE_CMD, "cat", "/etc/os-release"],
        stdout=dedent(
            f"""\
            NAME="Ubuntu"
            ID=ubuntu
            ID_LIKE=debian
            VERSION_ID="{alias.value}"
            """
        ),
    )
    fake_process.register_subprocess(
        [*DEFAULT_FAKE_CMD, "systemctl", "is-system-running"], stdout="degraded"
    )
    fake_process.register_subprocess(
        [*DEFAULT_FAKE_CMD, "getent", "hosts", "snapcraft.io"]
    )
    fake_process.register_subprocess(
        [*DEFAULT_FAKE_CMD, "snap", "set", "system", "proxy.http=http://foo.bar:8080"]
    )
    fake_process.register_subprocess(
        [*DEFAULT_FAKE_CMD, "snap", "unset", "system", "proxy.http"]
    )
    fake_process.register_subprocess(
        [*DEFAULT_FAKE_CMD, "snap", "set", "system", "proxy.https=http://foo.bar:8081"]
    )
    fake_process.register_subprocess(
        [*DEFAULT_FAKE_CMD, "snap", "unset", "system", "proxy.https"]
    )

    base_config.warmup(executor=fake_executor)

    assert fake_executor.records_of_push_file_io == []
    assert fake_executor.records_of_pull_file == []
    assert fake_executor.records_of_push_file == []


def test_warmup_bad_os(fake_process, fake_executor, mock_load):
    base_config = buildd.BuilddBase(
        alias=buildd.BuilddBaseAlias.JAMMY,
        environment=buildd.default_command_environment(),
    )

    fake_process.register_subprocess(
        [*DEFAULT_FAKE_CMD, "cat", "/etc/os-release"],
        stdout=dedent(
            """\
            NAME="D.O.S."
            ID=dos
            ID_LIKE=dos
            VERSION_ID="DOS 5.1"
            """
        ),
    )

    with pytest.raises(BaseCompatibilityError):
        base_config.warmup(executor=fake_executor)


def test_warmup_bad_instance_config(fake_process, fake_executor, mock_load):
    alias = buildd.BuilddBaseAlias.JAMMY
    base_config = buildd.BuilddBase(
        alias=alias,
        environment=buildd.default_command_environment(),
    )
    base_config.compatibility_tag = "different-tag"

    fake_process.register_subprocess(
        [*DEFAULT_FAKE_CMD, "cat", "/etc/os-release"],
        stdout=dedent(
            f"""\
            NAME="Ubuntu"
            ID=ubuntu
            ID_LIKE=debian
            VERSION_ID="{alias.value}"
            """
        ),
    )

    with pytest.raises(BaseCompatibilityError):
        base_config.warmup(executor=fake_executor)


def test_warmup_never_ready(fake_process, fake_executor, mock_load):
    alias = buildd.BuilddBaseAlias.JAMMY
    base_config = buildd.BuilddBase(
        alias=alias,
        environment=buildd.default_command_environment(),
    )

    fake_process.register_subprocess(
        [*DEFAULT_FAKE_CMD, "cat", "/etc/os-release"],
        stdout=dedent(
            f"""\
            NAME="Ubuntu"
            ID=ubuntu
            ID_LIKE=debian
            VERSION_ID="{alias.value}"
            """
        ),
    )
    for _ in range(3):  # it will called twice until timeout, one extra for safety
        fake_process.register_subprocess(
            [*DEFAULT_FAKE_CMD, "systemctl", "is-system-running"],
            stdout="starting",
        )

    with pytest.raises(BaseConfigurationError):
        base_config.warmup(executor=fake_executor, timeout=0.01, retry_wait=0.1)


def test_warmup_never_network(fake_process, fake_executor, mock_load):
    alias = buildd.BuilddBaseAlias.JAMMY
    base_config = buildd.BuilddBase(
        alias=alias,
        environment=buildd.default_command_environment(),
    )

    fake_process.register_subprocess(
        [*DEFAULT_FAKE_CMD, "cat", "/etc/os-release"],
        stdout=dedent(
            f"""\
            NAME="Ubuntu"
            ID=ubuntu
            ID_LIKE=debian
            VERSION_ID="{alias.value}"
            """
        ),
    )
    fake_process.register_subprocess(
        [*DEFAULT_FAKE_CMD, "systemctl", "is-system-running"], stdout="degraded"
    )
    for _ in range(3):  # it will called twice until timeout, one extra for safety
        fake_process.register_subprocess(
            [*DEFAULT_FAKE_CMD, "getent", "hosts", "snapcraft.io"], returncode=1
        )

    with pytest.raises(BaseConfigurationError):
        base_config.warmup(executor=fake_executor, timeout=0.01, retry_wait=0.1)


@pytest.mark.parametrize(
    "hostname",
    [
        "t",
        "test",
        "test1",
        "test-1",
        "1-test",
        "this-is-40-characters-xxxxxxxxxxxxxxxxxx",
        "this-is-63-characters-xxxxxxxxxxxxxxxxxxxxxxxxxxxxxxxxxxxxxxxxx",
    ],
)
def test_set_hostname_unchanged(hostname, logs):
    """Verify hostnames that are already compliant are not changed."""
    base_config = buildd.BuilddBase(
        alias=buildd.BuilddBaseAlias.JAMMY,
        hostname=hostname,
    )

    assert base_config.hostname == hostname
    assert Exact(f"Using hostname '{hostname}'") in logs.debug


@pytest.mark.parametrize(
    "hostname, expected_hostname",
    [
        # trim away invalid beginning characters
        ("-test", "test"),
        # trim away invalid ending characters
        ("test-", "test"),
        ("test--", "test"),
        ("test1-", "test1"),
        # trim away invalid characters
        ("test$", "test"),
        ("test-!@#$%^&*()test", "test-test"),
        ("$1test", "1test"),
        ("test-$", "test"),
        # this name contains invalid characters so it gets converted, even
        # though it is 63 characters
        (
            "this-is-63-characters-with-invalid-characters-$$$xxxxxxxxxxxxxX",
            "this-is-63-characters-with-invalid-characters-xxxxxxxxxxxxxX",
        ),
        # this name is longer than 63 characters, so it gets converted
        (
            "this-is-64-characters-with-valid-characters-xxxxxxxxxxxxxxxxxxXx",
            "this-is-64-characters-with-valid-characters-xxxxxxxxxxxxxxxxxxX",
        ),
        # trim away away invalid characters and truncate to 63 characters
        (
            "-this-is-64-characters-and-has-invalid-characters-$$$xxxxxxxxxx-",
            "this-is-64-characters-and-has-invalid-characters-xxxxxxxxxx",
        ),
        # ensure invalid ending characters are removed after truncating
        (
            "this-is-64-characters-and-has-a-hyphen-at-character-63-xxxxxxx-x",
            "this-is-64-characters-and-has-a-hyphen-at-character-63-xxxxxxx",
        ),
    ],
)
def test_set_hostname(hostname, expected_hostname, logs):
    """Verify hostname is compliant with hostname naming conventions."""
    base_config = buildd.BuilddBase(
        alias=buildd.BuilddBaseAlias.JAMMY,
        hostname=hostname,
    )

    assert base_config.hostname == expected_hostname
    assert Exact(f"Using hostname '{expected_hostname}'") in logs.debug


@pytest.mark.parametrize(
    "hostname",
    [
        "",
        "-",
        "$$$",
        "-$-$-",
    ],
)
def test_set_hostname_invalid(hostname):
    """Verify invalid hostnames raise an error."""
    with pytest.raises(BaseConfigurationError) as error:
        buildd.BuilddBase(alias=buildd.BuilddBaseAlias.JAMMY, hostname=hostname)

    assert error.value == BaseConfigurationError(
        brief=f"failed to create base with hostname {hostname!r}.",
        details="hostname must contain at least one alphanumeric character",
    )<|MERGE_RESOLUTION|>--- conflicted
+++ resolved
@@ -15,11 +15,8 @@
 # Inc., 51 Franklin Street, Fifth Floor, Boston, MA  02110-1301, USA.
 #
 
-<<<<<<< HEAD
+import subprocess
 from pathlib import Path
-=======
-import subprocess
->>>>>>> 48fe5a24
 from textwrap import dedent
 from unittest.mock import ANY, call, patch
 
@@ -52,12 +49,12 @@
     )
 
 
-<<<<<<< HEAD
 # The variable name "fs" causes a pylint warning.  Provide a longer name.
 @pytest.fixture
 def fake_filesystem(fs):  # pylint: disable=invalid-name
     yield fs
-=======
+
+
 @pytest.fixture()
 def mock_install_from_store(mocker):
     yield mocker.patch("craft_providers.actions.snap_installer.install_from_store")
@@ -66,7 +63,6 @@
 @pytest.fixture()
 def mock_inject_from_host(mocker):
     yield mocker.patch("craft_providers.actions.snap_installer.inject_from_host")
->>>>>>> 48fe5a24
 
 
 @pytest.mark.parametrize(
@@ -101,9 +97,7 @@
         ),
     ],
 )
-<<<<<<< HEAD
 @pytest.mark.parametrize("no_cdn", [False, True])
-=======
 @pytest.mark.parametrize(
     "snaps, expected_snap_call",
     [
@@ -124,8 +118,7 @@
 @pytest.mark.parametrize(
     "tag, expected_tag", [(None, "buildd-base-v0"), ("test-tag", "test-tag")]
 )
->>>>>>> 48fe5a24
-def test_setup(  # pylint: disable=too-many-arguments
+def test_setup(  # pylint: disable=too-many-arguments, too-many-locals
     fake_process,
     fake_executor,
     fake_filesystem,
@@ -133,10 +126,8 @@
     hostname,
     environment,
     etc_environment_content,
-<<<<<<< HEAD
     no_cdn,
     mock_load,
-=======
     mock_inject_from_host,
     mock_install_from_store,
     mocker,
@@ -146,7 +137,6 @@
     expected_packages,
     tag,
     expected_tag,
->>>>>>> 48fe5a24
 ):
     mocker.patch(
         "craft_providers.bases.instance_config.InstanceConfiguration.load",
@@ -347,10 +337,7 @@
 
     assert fake_executor.records_of_push_file_io == expected_push_file_io
     assert fake_executor.records_of_pull_file == []
-<<<<<<< HEAD
     assert fake_executor.records_of_push_file == expected_push_file
-=======
-    assert fake_executor.records_of_push_file == []
     assert mock_install_from_store.mock_calls == expected_snap_call
 
 
@@ -524,7 +511,6 @@
         brief="Failed to install packages.",
         details="* Command that failed: 'error'\n* Command exit code: 100",
     )
->>>>>>> 48fe5a24
 
 
 def test_ensure_image_version_compatible_failure(
