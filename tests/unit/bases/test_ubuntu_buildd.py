#
# Copyright 2021-2023 Canonical Ltd.
#
# This program is free software; you can redistribute it and/or
# modify it under the terms of the GNU Lesser General Public
# License version 3 as published by the Free Software Foundation.
#
# This program is distributed in the hope that it will be useful,
# but WITHOUT ANY WARRANTY; without even the implied warranty of
# MERCHANTABILITY or FITNESS FOR A PARTICULAR PURPOSE.  See the GNU
# Lesser General Public License for more details.
#
# You should have received a copy of the GNU Lesser General Public License
# along with this program; if not, write to the Free Software Foundation,
# Inc., 51 Franklin Street, Fifth Floor, Boston, MA  02110-1301, USA.
#
import pathlib
import subprocess
import sys
from pathlib import Path
from textwrap import dedent
from unittest.mock import ANY, call, patch

import pytest
from craft_providers.actions.snap_installer import Snap, SnapInstallationError
from craft_providers.bases import ubuntu
from craft_providers.errors import (
    BaseCompatibilityError,
    BaseConfigurationError,
    NetworkError,
    details_from_called_process_error,
)
from craft_providers.instance_config import InstanceConfiguration
from logassert import Exact  # type: ignore
from pydantic import ValidationError

from tests.unit.conftest import DEFAULT_FAKE_CMD


@pytest.fixture()
def mock_load(mocker):
    return mocker.patch(
        "craft_providers.instance_config.InstanceConfiguration.load",
<<<<<<< HEAD
        return_value=InstanceConfiguration(compatibility_tag="buildd-base-v4"),
=======
        return_value=InstanceConfiguration(compatibility_tag="buildd-base-v5"),
>>>>>>> 6bf5fcab
    )


@pytest.fixture()
def fake_filesystem(fs):
    return fs


@pytest.fixture()
def mock_install_from_store(mocker):
    return mocker.patch("craft_providers.actions.snap_installer.install_from_store")


@pytest.fixture()
def mock_inject_from_host(mocker):
    return mocker.patch("craft_providers.actions.snap_installer.inject_from_host")


@pytest.fixture()
def mock_get_os_release(mocker):
    return mocker.patch.object(
        ubuntu.BuilddBase,
        "_get_os_release",
        return_value={
            "NAME": "Ubuntu",
            "VERSION_ID": "22.04",
            "VERSION_CODENAME": "jammy",
        },
    )


@pytest.mark.parametrize("alias", list(ubuntu.BuilddBaseAlias))
@pytest.mark.parametrize(
    ("environment", "etc_environment_content"),
    [
        (
            None,
            (
                b"PATH=/usr/local/sbin:/usr/local/bin:"
                b"/usr/sbin:/usr/bin:/sbin:/bin:/snap/bin\n"
            ),
        ),
        (
            {
                "https_proxy": "http://foo.bar:8081",
                "PATH": "/snap",
                "http_proxy": "http://foo.bar:8080",
            },
            (
                b"https_proxy=http://foo.bar:8081\n"
                b"PATH=/snap\nhttp_proxy=http://foo.bar:8080\n"
            ),
        ),
    ],
)
@pytest.mark.parametrize("no_cdn", [False, True])
@pytest.mark.parametrize(
    ("snaps", "expected_snap_call"),
    [
        (None, []),
        (
            [Snap(name="snap1", channel="edge", classic=True)],
            [call(executor=ANY, snap_name="snap1", channel="edge", classic=True)],
        ),
    ],
)
@pytest.mark.parametrize(
    ("packages", "expected_packages"),
    [
        (
            None,
            [
                "apt-utils",
                "build-essential",
                "curl",
                "fuse",
                "udev",
                "python3",
                "python3-dev",
                "python3-pip",
                "python3-wheel",
                "python3-setuptools",
            ],
        ),
        (
            ["grep", "git"],
            [
                "apt-utils",
                "build-essential",
                "curl",
                "fuse",
                "udev",
                "python3",
                "python3-dev",
                "python3-pip",
                "python3-wheel",
                "python3-setuptools",
                "grep",
                "git",
            ],
        ),
    ],
)
@pytest.mark.parametrize(
<<<<<<< HEAD
    ("tag", "expected_tag"), [(None, "buildd-base-v4"), ("test-tag", "test-tag")]
=======
    ("tag", "expected_tag"), [(None, "buildd-base-v5"), ("test-tag", "test-tag")]
>>>>>>> 6bf5fcab
)
def test_setup(
    fake_process,
    fake_executor,
    fake_filesystem,
    alias,
    environment,
    etc_environment_content,
    no_cdn,
    mock_load,
    mock_inject_from_host,
    mock_install_from_store,
    mocker,
    snaps,
    expected_snap_call,
    packages,
    expected_packages,
    tag,
    expected_tag,
):
    mock_load.return_value = InstanceConfiguration(compatibility_tag=expected_tag)

    if environment is None:
        environment = ubuntu.BuilddBase.default_command_environment()

    if no_cdn:
        fake_filesystem.create_file(
            "/etc/systemd/system/snapd.service.d/no-cdn.conf",
            contents=dedent(
                """\
                [Service]
                Environment=SNAPPY_STORE_NO_CDN=1
                """
            ),
        )

    base_config = ubuntu.BuilddBase(
        alias=alias,
        compatibility_tag=tag,
        environment=environment,
        hostname="test-hostname",
        snaps=snaps,
        packages=packages,
    )

    fake_process.register_subprocess(
        [*DEFAULT_FAKE_CMD, "cat", "/etc/os-release"],
        stdout=dedent(
            f"""\
            NAME="Ubuntu"
            ID=ubuntu
            ID_LIKE=debian
            VERSION_ID="{alias.value}"
            """
        ),
    )
    fake_process.register_subprocess(
        [*DEFAULT_FAKE_CMD, "test", "-f", "/etc/craft-instance.conf"],
        returncode=1,
    )
    fake_process.register_subprocess(
        [*DEFAULT_FAKE_CMD, "systemctl", "is-system-running"], stdout="degraded"
    )
    fake_process.register_subprocess(
        [*DEFAULT_FAKE_CMD, "hostname", "-F", "/etc/hostname"]
    )
    fake_process.register_subprocess(
        [
            *DEFAULT_FAKE_CMD,
            "ln",
            "-sf",
            "/run/systemd/resolve/resolv.conf",
            "/etc/resolv.conf",
        ]
    )
    fake_process.register_subprocess(
        [*DEFAULT_FAKE_CMD, "systemctl", "enable", "systemd-resolved"]
    )
    fake_process.register_subprocess(
        [*DEFAULT_FAKE_CMD, "systemctl", "restart", "systemd-resolved"]
    )
    fake_process.register_subprocess(
        [*DEFAULT_FAKE_CMD, "systemctl", "enable", "systemd-networkd"]
    )
    fake_process.register_subprocess(
        [*DEFAULT_FAKE_CMD, "systemctl", "restart", "systemd-networkd"]
    )
    fake_process.register_subprocess(
        [*DEFAULT_FAKE_CMD, "getent", "hosts", "snapcraft.io"]
    )
    fake_process.register_subprocess(
        [*DEFAULT_FAKE_CMD, "cat", "/etc/os-release"],
        stdout=dedent(
            f"""\
            NAME="Ubuntu"
            ID=ubuntu
            ID_LIKE=debian
            VERSION_ID="{alias.value}"
            VERSION_CODENAME="test-name"
            """
        ),
    )
    fake_process.register_subprocess(
        [*DEFAULT_FAKE_CMD, "sed", "-i", "s/test-name/devel/g", "/etc/apt/sources.list"]
    )
    fake_process.register_subprocess(
        [*DEFAULT_FAKE_CMD, "test", "-s", "/etc/cloud/cloud.cfg"]
    )
    fake_process.register_subprocess(
        [
            *DEFAULT_FAKE_CMD,
            "sed",
            "-i",
            "$ aapt_preserve_sources_list: true",
            "/etc/cloud/cloud.cfg",
        ]
    )
    fake_process.register_subprocess(
        [
            *DEFAULT_FAKE_CMD,
            "find",
            "/etc/apt/sources.list.d/",
            "-type",
            "f",
            "-name",
            "*.list",
        ]
    )
    fake_process.register_subprocess([*DEFAULT_FAKE_CMD, "apt-get", "update"])
    fake_process.register_subprocess(
        [*DEFAULT_FAKE_CMD, "apt-get", "install", "-y", *expected_packages]
    )
    fake_process.register_subprocess(
        [*DEFAULT_FAKE_CMD, "apt-get", "install", "-y", "fuse", "udev"]
    )
    fake_process.register_subprocess([*DEFAULT_FAKE_CMD, "apt-get", "autoremove", "-y"])
    fake_process.register_subprocess([*DEFAULT_FAKE_CMD, "apt-get", "clean", "-y"])
    fake_process.register_subprocess(
        [*DEFAULT_FAKE_CMD, "systemctl", "is-active", "systemd-udevd"],
        stdout="active",
    )
    fake_process.register_subprocess(
        [*DEFAULT_FAKE_CMD, "systemctl", "enable", "systemd-udevd"]
    )
    fake_process.register_subprocess(
        [*DEFAULT_FAKE_CMD, "systemctl", "start", "systemd-udevd"]
    )
    if no_cdn:
        fake_process.register_subprocess(
            [*DEFAULT_FAKE_CMD, "mkdir", "-p", "/etc/systemd/system/snapd.service.d"]
        )
    fake_process.register_subprocess(
        [*DEFAULT_FAKE_CMD, "apt-get", "install", "-y", "snapd"]
    )
    fake_process.register_subprocess(
        [*DEFAULT_FAKE_CMD, "systemctl", "start", "snapd.socket"]
    )
    fake_process.register_subprocess(
        [*DEFAULT_FAKE_CMD, "systemctl", "restart", "snapd.service"]
    )
    fake_process.register_subprocess(
        [*DEFAULT_FAKE_CMD, "snap", "wait", "system", "seed.loaded"]
    )
    fake_process.register_subprocess([*DEFAULT_FAKE_CMD, "snap", "refresh", "--hold"])
    fake_process.register_subprocess(
        [*DEFAULT_FAKE_CMD, "snap", "watch", "--last=auto-refresh?"]
    )
    fake_process.register_subprocess(
        [*DEFAULT_FAKE_CMD, "snap", "set", "system", "proxy.http=http://foo.bar:8080"]
    )
    fake_process.register_subprocess(
        [*DEFAULT_FAKE_CMD, "snap", "unset", "system", "proxy.http"]
    )
    fake_process.register_subprocess(
        [*DEFAULT_FAKE_CMD, "snap", "set", "system", "proxy.https=http://foo.bar:8081"]
    )
    fake_process.register_subprocess(
        [*DEFAULT_FAKE_CMD, "snap", "unset", "system", "proxy.https"]
    )
    fake_process.register_subprocess(
        [*DEFAULT_FAKE_CMD, "ln", "-sf", "/var/lib/snapd/snap", "/snap"]
    )
    fake_process.register_subprocess(
        [*DEFAULT_FAKE_CMD, "systemctl", "enable", "--now", "snapd.socket"]
    )

    base_config.setup(executor=fake_executor)

    expected_push_file_io = [
        {
            "destination": "/etc/craft-instance.conf",
            "content": (f"compatibility_tag: {expected_tag}\nsetup: false\n").encode(),
            "file_mode": "0644",
            "group": "root",
            "user": "root",
        },
        {
            "destination": "/etc/craft-instance.conf",
            "content": (f"compatibility_tag: {expected_tag}\n").encode(),
            "file_mode": "0644",
            "group": "root",
            "user": "root",
        },
        {
            "destination": "/etc/environment",
            "content": etc_environment_content,
            "file_mode": "0644",
            "group": "root",
            "user": "root",
        },
        {
            "destination": "/etc/apt/apt.conf.d/20auto-upgrades",
            "content": dedent(
                """\
                APT::Periodic::Update-Package-Lists "10000";
                APT::Periodic::Unattended-Upgrade "0";
                """
            ).encode(),
            "file_mode": "0644",
            "group": "root",
            "user": "root",
        },
        {
            "destination": "/etc/hostname",
            "content": b"test-hostname\n",
            "file_mode": "0644",
            "group": "root",
            "user": "root",
        },
        {
            "destination": "/etc/systemd/network/10-eth0.network",
            "content": dedent(
                """\
                [Match]
                Name=eth0

                [Network]
                DHCP=ipv4
                LinkLocalAddressing=ipv6

                [DHCP]
                RouteMetric=100
                UseMTU=true
                """
            ).encode(),
            "file_mode": "0644",
            "group": "root",
            "user": "root",
        },
        {
            "destination": "/etc/apt/apt.conf.d/00no-recommends",
            "content": b'APT::Install-Recommends "false";\n',
            "file_mode": "0644",
            "group": "root",
            "user": "root",
        },
        {
            "destination": "/etc/apt/apt.conf.d/00update-errors",
            "content": b'APT::Update::Error-Mode "any";\n',
            "file_mode": "0644",
            "group": "root",
            "user": "root",
        },
        {
            "destination": "/etc/craft-instance.conf",
            "content": (f"compatibility_tag: {expected_tag}\nsetup: true\n").encode(),
            "file_mode": "0644",
            "group": "root",
            "user": "root",
        },
    ]
    expected_push_file = []
    if no_cdn:
        expected_push_file.append(
            {
                "source": Path("/etc/systemd/system/snapd.service.d/no-cdn.conf"),
                "destination": Path("/etc/systemd/system/snapd.service.d/no-cdn.conf"),
            }
        )

    assert fake_executor.records_of_push_file_io == expected_push_file_io
    assert fake_executor.records_of_pull_file == []
    assert fake_executor.records_of_push_file == expected_push_file
    assert mock_install_from_store.mock_calls == expected_snap_call


def test_install_snaps_install_from_store(fake_executor, mock_install_from_store):
    """Verify installing snaps calls install_from_store()."""
    my_snaps = [
        Snap(name="snap1"),
        Snap(name="snap2", channel="edge"),
        Snap(name="snap3", channel="edge", classic=True),
    ]
    base = ubuntu.BuilddBase(alias=ubuntu.BuilddBaseAlias.JAMMY, snaps=my_snaps)

    base._install_snaps(executor=fake_executor)

    assert mock_install_from_store.mock_calls == [
        call(
            executor=fake_executor, snap_name="snap1", channel="stable", classic=False
        ),
        call(executor=fake_executor, snap_name="snap2", channel="edge", classic=False),
        call(executor=fake_executor, snap_name="snap3", channel="edge", classic=True),
    ]


def test_install_snaps_inject_from_host_valid(
    fake_executor, mock_inject_from_host, mocker
):
    """Verify installing snaps calls inject_from_host()."""
    mocker.patch("sys.platform", "linux")
    my_snaps = [
        Snap(name="snap1", channel=None),
        Snap(name="snap2", channel=None, classic=True),
    ]
    base = ubuntu.BuilddBase(alias=ubuntu.BuilddBaseAlias.JAMMY, snaps=my_snaps)

    base._install_snaps(executor=fake_executor)

    assert mock_inject_from_host.mock_calls == [
        call(executor=fake_executor, snap_name="snap1", classic=False),
        call(executor=fake_executor, snap_name="snap2", classic=True),
    ]


def test_install_snaps_inject_from_host_not_linux_error(fake_executor, mocker):
    """Verify install_snaps raises an error when injecting from host on
    a non-linux system."""
    mocker.patch("sys.platform", return_value="darwin")
    my_snaps = [Snap(name="snap1", channel=None)]
    base = ubuntu.BuilddBase(alias=ubuntu.BuilddBaseAlias.JAMMY, snaps=my_snaps)

    with pytest.raises(BaseConfigurationError) as exc_info:
        base._install_snaps(executor=fake_executor)

    assert exc_info.value == BaseConfigurationError(
        brief="cannot inject snap 'snap1' from host on a non-linux system",
        resolution="install the snap from the store by setting the 'channel' parameter",
    )


def test_install_snaps_install_from_store_error(fake_executor, mocker):
    """Verify install_snaps raises an error when install_from_store fails."""
    mocker.patch(
        "craft_providers.actions.snap_installer.install_from_store",
        side_effect=SnapInstallationError(brief="test error"),
    )
    my_snaps = [Snap(name="snap1", channel="candidate")]
    base = ubuntu.BuilddBase(alias=ubuntu.BuilddBaseAlias.JAMMY, snaps=my_snaps)

    with pytest.raises(BaseConfigurationError) as exc_info:
        base._install_snaps(executor=fake_executor)

    assert exc_info.value == BaseConfigurationError(
        brief=(
            "failed to install snap 'snap1' from store"
            " channel 'candidate' in target environment."
        )
    )


def test_install_snaps_inject_from_host_error(fake_executor, mocker):
    """Verify install_snaps raises an error when inject_from_host fails."""
    mocker.patch("sys.platform", "linux")
    mocker.patch(
        "craft_providers.actions.snap_installer.inject_from_host",
        side_effect=SnapInstallationError(brief="test error"),
    )
    my_snaps = [Snap(name="snap1", channel=None)]
    base = ubuntu.BuilddBase(alias=ubuntu.BuilddBaseAlias.JAMMY, snaps=my_snaps)

    with pytest.raises(BaseConfigurationError) as exc_info:
        base._install_snaps(executor=fake_executor)

    assert exc_info.value == BaseConfigurationError(
        brief="failed to inject host's snap 'snap1' into target environment."
    )


def test_setup_apt(fake_executor, fake_process):
    """Verify packages are installed as expected."""
    packages = ["grep", "git"]
    base = ubuntu.BuilddBase(alias=ubuntu.BuilddBaseAlias.JAMMY, packages=packages)
    fake_process.register_subprocess([*DEFAULT_FAKE_CMD, "apt-get", "update"])
    fake_process.register_subprocess(
        [
            *DEFAULT_FAKE_CMD,
            "apt-get",
            "install",
            "-y",
            "apt-utils",
            "build-essential",
            "curl",
            "fuse",
            "udev",
            "python3",
            "python3-dev",
            "python3-pip",
            "python3-wheel",
            "python3-setuptools",
            "grep",
            "git",
        ]
    )

    base._setup_packages(executor=fake_executor)


def test_setup_apt_install_default(fake_executor, fake_process):
    """Verify only default packages are installed."""
    base = ubuntu.BuilddBase(alias=ubuntu.BuilddBaseAlias.JAMMY)
    fake_process.register_subprocess([*DEFAULT_FAKE_CMD, "apt-get", "update"])
    fake_process.register_subprocess(
        [
            *DEFAULT_FAKE_CMD,
            "apt-get",
            "install",
            "-y",
            "apt-utils",
            "build-essential",
            "curl",
            "fuse",
            "udev",
            "python3",
            "python3-dev",
            "python3-pip",
            "python3-wheel",
            "python3-setuptools",
        ]
    )

    base._setup_packages(executor=fake_executor)


def test_setup_apt_install_override_system(fake_executor, fake_process):
    """Verify override default packages."""
    base = ubuntu.BuilddBase(
        alias=ubuntu.BuilddBaseAlias.JAMMY,
        packages=["clang"],
        use_default_packages=False,
    )
    fake_process.register_subprocess([*DEFAULT_FAKE_CMD, "apt-get", "update"])
    fake_process.register_subprocess(
        [
            *DEFAULT_FAKE_CMD,
            "apt-get",
            "install",
            "-y",
            "clang",
        ]
    )

    base._setup_packages(executor=fake_executor)


def test_setup_apt_install_packages_update_error(mocker, fake_executor):
    """Verify error is caught from `apt-get update` call."""
    error = subprocess.CalledProcessError(100, ["error"])
    base = ubuntu.BuilddBase(alias=ubuntu.BuilddBaseAlias.JAMMY)

    mocker.patch.object(fake_executor, "execute_run", side_effect=error)

    with pytest.raises(BaseConfigurationError) as exc_info:
        base._pre_setup_packages(executor=fake_executor)

    assert exc_info.value == BaseConfigurationError(
        brief="Failed to update apt cache.",
        details="* Command that failed: 'error'\n* Command exit code: 100",
    )


def test_setup_apt_install_packages_install_error(mocker, fake_executor):
    """Verify error is caught from `apt-get install` call."""
    error = subprocess.CalledProcessError(100, ["error"])
    base = ubuntu.BuilddBase(alias=ubuntu.BuilddBaseAlias.JAMMY)

    side_effects = [
        error,  # make apt-get install fail
        subprocess.CompletedProcess("args", returncode=0),  # network connectivity check
    ]
    mocker.patch.object(fake_executor, "execute_run", side_effect=side_effects)

    with pytest.raises(BaseConfigurationError) as exc_info:
        base._setup_packages(executor=fake_executor)

    assert exc_info.value == BaseConfigurationError(
        brief="Failed to install packages.",
        details="* Command that failed: 'error'\n* Command exit code: 100",
    )


def test_pre_setup_packages_devel(fake_executor, fake_process, mocker):
    """Verify `update_apt_sources()` is called for devel bases."""
    mock_update_apt_sources = mocker.patch.object(
        ubuntu.BuilddBase, "_update_apt_sources"
    )

    base = ubuntu.BuilddBase(alias=ubuntu.BuilddBaseAlias.DEVEL)
    fake_process.register_subprocess([*DEFAULT_FAKE_CMD, "apt-get", "update"])
    fake_process.register_subprocess(
        [
            *DEFAULT_FAKE_CMD,
            "apt-get",
            "install",
            "-y",
            "apt-utils",
            "build-essential",
            "python3",
            "python3-dev",
            "python3-pip",
            "python3-wheel",
            "python3-setuptools",
            "curl",
            "fuse",
            "udev",
        ]
    )

    base._pre_setup_packages(executor=fake_executor)

    mock_update_apt_sources.assert_called_once()


def test_ensure_image_version_compatible_failure(fake_executor, monkeypatch):
    base_config = ubuntu.BuilddBase(alias=ubuntu.BuilddBaseAlias.JAMMY)
    monkeypatch.setattr(
        InstanceConfiguration,
        "load",
        lambda **kwargs: InstanceConfiguration(compatibility_tag="invalid-tag"),
    )

    with pytest.raises(BaseCompatibilityError) as exc_info:
        base_config._ensure_instance_config_compatible(executor=fake_executor)

    assert exc_info.value == BaseCompatibilityError(
<<<<<<< HEAD
        "Expected image compatibility tag 'buildd-base-v4', found 'invalid-tag'"
=======
        "Expected image compatibility tag 'buildd-base-v5', found 'invalid-tag'"
>>>>>>> 6bf5fcab
    )


@pytest.mark.parametrize("alias", list(ubuntu.BuilddBaseAlias))
@pytest.mark.parametrize("cache_path", [pathlib.Path("/tmp/fake-cache-dir")])
def test_mount_cache_dirs(fake_process, fake_executor, cache_path, alias):
    """Test mounting of cache directories with a cache directory set."""
    base = ubuntu.BuilddBase(alias=alias, cache_path=cache_path)
    host_cache_dir = cache_path / base.compatibility_tag / str(base.alias)
    user_cache_dir = pathlib.Path("/root/.cache")
    fake_process.register(
        [*DEFAULT_FAKE_CMD, "bash", "-c", "echo -n ${XDG_CACHE_HOME:-${HOME}/.cache}"],
        stdout=str(user_cache_dir),
    )
    fake_process.register(
        [*DEFAULT_FAKE_CMD, "mkdir", "-p", "/root/.cache/pip"],
    )

    base._mount_shared_cache_dirs(fake_executor)

    if sys.platform == "win32":
        expected_mounts = [
            {
                "host_source": pathlib.WindowsPath("D:") / host_cache_dir / "pip",
                "target": user_cache_dir / "pip",
            }
        ]
    else:
        expected_mounts = [
            {
                "host_source": host_cache_dir / "pip",
                "target": user_cache_dir / "pip",
            },
        ]
    assert fake_executor.records_of_mount == expected_mounts


def test_get_os_release(fake_process, fake_executor):
    """`_get_os_release` should parse data from `/etc/os-release` to a dict."""
    base_config = ubuntu.BuilddBase(alias=ubuntu.BuilddBaseAlias.JAMMY)
    fake_process.register_subprocess(
        [*DEFAULT_FAKE_CMD, "cat", "/etc/os-release"],
        stdout="NAME=Ubuntu\nVERSION_ID=12.04\n",
    )

    result = base_config._get_os_release(executor=fake_executor)

    assert result == {"NAME": "Ubuntu", "VERSION_ID": "12.04"}


def test_ensure_os_compatible(fake_executor, fake_process, mock_get_os_release):
    """Do nothing if the OS is compatible."""
    base_config = ubuntu.BuilddBase(alias=ubuntu.BuilddBaseAlias.JAMMY)

    base_config._ensure_os_compatible(executor=fake_executor)

    mock_get_os_release.assert_called_once()


def test_ensure_os_compatible_devel_mismatch(
    fake_executor, fake_process, logs, mock_get_os_release
):
    """Ignore OS version id mismatch when using a devel base."""
    base_config = ubuntu.BuilddBase(alias=ubuntu.BuilddBaseAlias.DEVEL)

    base_config._ensure_os_compatible(executor=fake_executor)

    mock_get_os_release.assert_called_once()

    assert (
        "Ignoring OS version mismatch for '22.04' because base is 'devel'."
        in logs.debug
    )


def test_ensure_os_compatible_name_failure(
    fake_executor, fake_process, mock_get_os_release
):
    """Raise an error if the OS name does not match."""
    mock_get_os_release.return_value = {"NAME": "Fedora", "VERSION_ID": "32"}
    base_config = ubuntu.BuilddBase(alias=ubuntu.BuilddBaseAlias.JAMMY)

    with pytest.raises(BaseCompatibilityError) as exc_info:
        base_config._ensure_os_compatible(executor=fake_executor)

    assert exc_info.value == BaseCompatibilityError(
        "Expected OS 'Ubuntu', found 'Fedora'"
    )

    mock_get_os_release.assert_called_once()


def test_ensure_os_compatible_version_failure(
    fake_executor, fake_process, mock_get_os_release
):
    """Raise an error if the OS version id does not match."""
    mock_get_os_release.return_value = {"NAME": "Ubuntu", "VERSION_ID": "12.04"}
    base_config = ubuntu.BuilddBase(alias=ubuntu.BuilddBaseAlias.JAMMY)

    with pytest.raises(BaseCompatibilityError) as exc_info:
        base_config._ensure_os_compatible(executor=fake_executor)

    assert exc_info.value == BaseCompatibilityError(
        "Expected OS version '22.04', found '12.04'"
    )

    mock_get_os_release.assert_called_once()


def test_setup_hostname_failure(fake_process, fake_executor):
    base_config = ubuntu.BuilddBase(alias=ubuntu.BuilddBaseAlias.JAMMY)
    fake_process.register_subprocess(
        [*DEFAULT_FAKE_CMD, "hostname", "-F", "/etc/hostname"],
        returncode=-1,
    )

    with pytest.raises(BaseConfigurationError) as exc_info:
        base_config._setup_hostname(executor=fake_executor)

    assert exc_info.value == BaseConfigurationError(
        brief="Failed to set hostname.",
        details=details_from_called_process_error(
            exc_info.value.__cause__  # type: ignore
        ),
    )


def test_setup_networkd_enable_failure(fake_process, fake_executor):
    base_config = ubuntu.BuilddBase(alias=ubuntu.BuilddBaseAlias.JAMMY)
    fake_process.register_subprocess(
        [*DEFAULT_FAKE_CMD, "systemctl", "enable", "systemd-networkd"],
        returncode=-1,
    )

    with pytest.raises(BaseConfigurationError) as exc_info:
        base_config._setup_networkd(executor=fake_executor)

    assert exc_info.value == BaseConfigurationError(
        brief="Failed to setup systemd-networkd.",
        details=details_from_called_process_error(
            exc_info.value.__cause__  # type: ignore
        ),
    )


def test_setup_networkd_restart_failure(fake_process, fake_executor):
    base_config = ubuntu.BuilddBase(alias=ubuntu.BuilddBaseAlias.JAMMY)
    fake_process.register_subprocess(
        [*DEFAULT_FAKE_CMD, "systemctl", "enable", "systemd-networkd"],
    )
    fake_process.register_subprocess(
        [*DEFAULT_FAKE_CMD, "systemctl", "restart", "systemd-networkd"],
        returncode=-1,
    )

    with pytest.raises(BaseConfigurationError) as exc_info:
        base_config._setup_networkd(executor=fake_executor)

    assert exc_info.value == BaseConfigurationError(
        brief="Failed to setup systemd-networkd.",
        details=details_from_called_process_error(
            exc_info.value.__cause__  # type: ignore
        ),
    )


def test_setup_resolved_enable_failure(fake_process, fake_executor):
    base_config = ubuntu.BuilddBase(alias=ubuntu.BuilddBaseAlias.JAMMY)
    fake_process.register_subprocess(
        [
            *DEFAULT_FAKE_CMD,
            "ln",
            "-sf",
            "/run/systemd/resolve/resolv.conf",
            "/etc/resolv.conf",
        ],
    )
    fake_process.register_subprocess(
        [*DEFAULT_FAKE_CMD, "systemctl", "enable", "systemd-resolved"],
        returncode=-1,
    )

    with pytest.raises(BaseConfigurationError) as exc_info:
        base_config._setup_resolved(executor=fake_executor)

    assert exc_info.value == BaseConfigurationError(
        brief="Failed to setup systemd-resolved.",
        details=details_from_called_process_error(
            exc_info.value.__cause__  # type: ignore
        ),
    )


def test_setup_resolved_restart_failure(fake_process, fake_executor):
    base_config = ubuntu.BuilddBase(alias=ubuntu.BuilddBaseAlias.JAMMY)
    fake_process.register_subprocess(
        [
            *DEFAULT_FAKE_CMD,
            "ln",
            "-sf",
            "/run/systemd/resolve/resolv.conf",
            "/etc/resolv.conf",
        ],
    )
    fake_process.register_subprocess(
        [*DEFAULT_FAKE_CMD, "systemctl", "enable", "systemd-resolved"],
    )
    fake_process.register_subprocess(
        [*DEFAULT_FAKE_CMD, "systemctl", "restart", "systemd-resolved"],
        returncode=-1,
    )

    with pytest.raises(BaseConfigurationError) as exc_info:
        base_config._setup_resolved(executor=fake_executor)

    assert exc_info.value == BaseConfigurationError(
        brief="Failed to setup systemd-resolved.",
        details=details_from_called_process_error(
            exc_info.value.__cause__  # type: ignore
        ),
    )


def test_setup_snapd_proxy(fake_executor, fake_process):
    """Verify snapd proxy is set or unset."""
    environment = {
        "http_proxy": "http://foo.bar:8080",
        "https_proxy": "http://foo.bar:8081",
    }
    base_config = ubuntu.BuilddBase(
        alias=ubuntu.BuilddBaseAlias.JAMMY,
        environment=environment,  # type: ignore
    )
    fake_process.keep_last_process(True)
    fake_process.register([fake_process.any()])

    base_config._setup_snapd_proxy(executor=fake_executor)
    assert [
        *DEFAULT_FAKE_CMD,
        "snap",
        "set",
        "system",
        "proxy.http=http://foo.bar:8080",
    ] in fake_process.calls
    assert [
        *DEFAULT_FAKE_CMD,
        "snap",
        "set",
        "system",
        "proxy.https=http://foo.bar:8081",
    ] in fake_process.calls


@pytest.mark.parametrize("fail_index", list(range(0, 1)))
def test_setup_snapd_proxy_failures(fake_process, fake_executor, fail_index):
    base_config = ubuntu.BuilddBase(alias=ubuntu.BuilddBaseAlias.JAMMY)

    return_codes = [0, 0]
    return_codes[fail_index] = 1

    fake_process.register_subprocess(
        [*DEFAULT_FAKE_CMD, "snap", "unset", "system", "proxy.http"],
        returncode=return_codes[0],
    )
    fake_process.register_subprocess(
        [*DEFAULT_FAKE_CMD, "snap", "unset", "system", "proxy.https"],
        returncode=return_codes[1],
    )

    with pytest.raises(BaseConfigurationError) as exc_info:
        base_config._setup_snapd_proxy(executor=fake_executor)

    assert exc_info.value == BaseConfigurationError(
        brief="Failed to set the snapd proxy.",
        details=details_from_called_process_error(
            exc_info.value.__cause__  # type: ignore
        ),
    )


@pytest.mark.usefixtures("stub_verify_network")
@pytest.mark.parametrize("fail_index", list(range(0, 2)))
def test_pre_setup_snapd_failures(fake_process, fake_executor, fail_index):
    base_config = ubuntu.BuilddBase(alias=ubuntu.BuilddBaseAlias.JAMMY)

    return_codes = [0, 0]
    return_codes[fail_index] = 1

    fake_process.register_subprocess(
        [*DEFAULT_FAKE_CMD, "systemctl", "is-active", "systemd-udevd"],
        stdout="inactive",
    )
    fake_process.register_subprocess(
        [*DEFAULT_FAKE_CMD, "systemctl", "enable", "systemd-udevd"],
        returncode=return_codes[0],
    )
    fake_process.register_subprocess(
        [*DEFAULT_FAKE_CMD, "systemctl", "start", "systemd-udevd"],
        returncode=return_codes[1],
    )

    with pytest.raises(BaseConfigurationError) as exc_info:
        base_config._pre_setup_snapd(executor=fake_executor)

    assert exc_info.value == BaseConfigurationError(
        brief="Failed to enable systemd-udevd service.",
        details=details_from_called_process_error(
            exc_info.value.__cause__  # type: ignore
        ),
    )


@pytest.mark.usefixtures("stub_verify_network")
def test_setup_snapd_failures(fake_process, fake_executor):
    base_config = ubuntu.BuilddBase(alias=ubuntu.BuilddBaseAlias.JAMMY)
    fake_process.register_subprocess(
        [*DEFAULT_FAKE_CMD, "apt-get", "install", "-y", "snapd"],
        returncode=1,
    )

    with pytest.raises(BaseConfigurationError) as exc_info:
        base_config._setup_snapd(executor=fake_executor)

    assert exc_info.value == BaseConfigurationError(
        brief="Failed to setup snapd.",
        details=details_from_called_process_error(
            exc_info.value.__cause__  # type: ignore
        ),
    )


@pytest.mark.parametrize("fail_index", list(range(0, 8)))
def test_post_setup_snapd_failures(fake_process, fake_executor, fail_index):
    base_config = ubuntu.BuilddBase(alias=ubuntu.BuilddBaseAlias.JAMMY)
    return_codes = [0] * 8
    return_codes[fail_index] = 1

    fake_process.register_subprocess(
        [*DEFAULT_FAKE_CMD, "ln", "-sf", "/var/lib/snapd/snap", "/snap"],
        returncode=return_codes[0],
    )
    fake_process.register_subprocess(
        [*DEFAULT_FAKE_CMD, "systemctl", "enable", "--now", "snapd.socket"],
        returncode=return_codes[1],
    )
    fake_process.register_subprocess(
        [*DEFAULT_FAKE_CMD, "systemctl", "restart", "snapd.service"],
        returncode=return_codes[2],
    )
    fake_process.register_subprocess(
        [*DEFAULT_FAKE_CMD, "snap", "wait", "system", "seed.loaded"],
        returncode=return_codes[3],
    )
    fake_process.register_subprocess(
        [*DEFAULT_FAKE_CMD, "snap", "refresh", "--hold"],
        returncode=return_codes[4],
    )
    fake_process.register_subprocess(
        [*DEFAULT_FAKE_CMD, "snap", "watch", "--last=auto-refresh?"],
        returncode=return_codes[5],
    )
    fake_process.register_subprocess(
        [*DEFAULT_FAKE_CMD, "snap", "unset", "system", "proxy.http"],
        returncode=return_codes[6],
    )
    fake_process.register_subprocess(
        [*DEFAULT_FAKE_CMD, "snap", "unset", "system", "proxy.https"],
        returncode=return_codes[7],
    )

    with pytest.raises(BaseConfigurationError):
        base_config._post_setup_snapd(executor=fake_executor)


@pytest.mark.parametrize("fail_index", list(range(0, 2)))
def test_warmup_snapd_failures(fake_process, fake_executor, fail_index):
    base_config = ubuntu.BuilddBase(alias=ubuntu.BuilddBaseAlias.JAMMY)
    return_codes = [0] * 2
    return_codes[fail_index] = 1

    fake_process.register_subprocess(
        [*DEFAULT_FAKE_CMD, "snap", "unset", "system", "proxy.http"],
        returncode=return_codes[0],
    )
    fake_process.register_subprocess(
        [*DEFAULT_FAKE_CMD, "snap", "unset", "system", "proxy.https"],
        returncode=return_codes[1],
    )

    with pytest.raises(BaseConfigurationError) as raised:
        base_config._warmup_snapd(executor=fake_executor)

    assert raised.value == BaseConfigurationError(
        brief="Failed to set the snapd proxy.",
        details=details_from_called_process_error(
            raised.value.__cause__  # type: ignore
        ),
    )


@pytest.mark.parametrize("alias", list(ubuntu.BuilddBaseAlias))
@pytest.mark.parametrize("system_running_ready_stdout", ["degraded", "running"])
def test_wait_for_system_ready(
    fake_executor, fake_process, alias, system_running_ready_stdout
):
    base_config = ubuntu.BuilddBase(alias=alias)
    base_config._retry_wait = 0.01
    fake_process.register_subprocess(
        [*DEFAULT_FAKE_CMD, "systemctl", "is-system-running"],
        stdout="not-ready",
        returncode=-1,
    )
    fake_process.register_subprocess(
        [*DEFAULT_FAKE_CMD, "systemctl", "is-system-running"], stdout="still-not-ready"
    )
    fake_process.register_subprocess(
        [*DEFAULT_FAKE_CMD, "systemctl", "is-system-running"],
        stdout=system_running_ready_stdout,
    )
    fake_process.register_subprocess(
        [*DEFAULT_FAKE_CMD, "getent", "hosts", "snapcraft.io"],
        returncode=-1,
    )
    fake_process.register_subprocess(
        [*DEFAULT_FAKE_CMD, "getent", "hosts", "snapcraft.io"],
        returncode=0,
    )

    base_config.wait_until_ready(executor=fake_executor)

    assert fake_executor.records_of_push_file_io == []
    assert fake_executor.records_of_pull_file == []
    assert fake_executor.records_of_push_file == []
    assert list(fake_process.calls) == [
        [
            *DEFAULT_FAKE_CMD,
            "systemctl",
            "is-system-running",
        ],
        [
            *DEFAULT_FAKE_CMD,
            "systemctl",
            "is-system-running",
        ],
        [
            *DEFAULT_FAKE_CMD,
            "systemctl",
            "is-system-running",
        ],
        [
            *DEFAULT_FAKE_CMD,
            "getent",
            "hosts",
            "snapcraft.io",
        ],
        [
            *DEFAULT_FAKE_CMD,
            "getent",
            "hosts",
            "snapcraft.io",
        ],
    ]


@pytest.mark.parametrize("alias", list(ubuntu.BuilddBaseAlias))
def test_wait_for_system_ready_timeout(fake_executor, fake_process, alias):
    base_config = ubuntu.BuilddBase(
        alias=alias,
    )
    base_config._timeout_simple = 0.01
    base_config._retry_wait = 0.01
    fake_process.register_subprocess(
        [*DEFAULT_FAKE_CMD, "systemctl", "is-system-running"],
        stdout="not-ready",
        returncode=-1,
    )

    with pytest.raises(BaseConfigurationError) as exc_info:
        base_config.wait_until_ready(executor=fake_executor)

    assert exc_info.value == BaseConfigurationError(
        brief="Timed out waiting for environment to be ready."
    )


@pytest.mark.parametrize("alias", list(ubuntu.BuilddBaseAlias))
def test_wait_for_system_ready_timeout_in_network(
    fake_executor, fake_process, alias, monkeypatch
):
    base_config = ubuntu.BuilddBase(alias=alias)
    base_config._timeout_simple = 0.01
    base_config._retry_wait = 0.01
    monkeypatch.setattr(
        base_config, "_setup_wait_for_system_ready", lambda **kwargs: None
    )

    fake_process.register_subprocess(
        [*DEFAULT_FAKE_CMD, "getent", "hosts", "snapcraft.io"],
        returncode=-1,
    )

    with pytest.raises(BaseConfigurationError) as exc_info:
        base_config.wait_until_ready(executor=fake_executor)

    assert exc_info.value == BaseConfigurationError(
        brief="Timed out waiting for networking to be ready."
    )


def test_update_apt_sources(fake_executor, fake_process, mock_get_os_release, logs):
    """`update_apt_sources()` should update the apt source config files."""
    base_config = ubuntu.BuilddBase(alias=ubuntu.BuilddBaseAlias.JAMMY)
    fake_process.register_subprocess(
        [
            *DEFAULT_FAKE_CMD,
            "sed",
            "-i",
            "s/jammy/test-codename/g",
            "/etc/apt/sources.list",
        ]
    )
    fake_process.register_subprocess(
        [*DEFAULT_FAKE_CMD, "test", "-s", "/etc/cloud/cloud.cfg"]
    )
    fake_process.register_subprocess(
        [
            *DEFAULT_FAKE_CMD,
            "sed",
            "-i",
            "$ aapt_preserve_sources_list: true",
            "/etc/cloud/cloud.cfg",
        ]
    )
    fake_process.register_subprocess(
        [
            *DEFAULT_FAKE_CMD,
            "find",
            "/etc/apt/sources.list.d/",
            "-type",
            "f",
            "-name",
            "*.list",
        ],
    )

    base_config._update_apt_sources(executor=fake_executor, codename="test-codename")

    mock_get_os_release.assert_called_once()
    assert Exact("Updating apt sources from 'jammy' to 'test-codename'.") in logs.debug
    assert (
        Exact("Updating '/etc/cloud/cloud.cfg' to preserve apt sources.") in logs.debug
    )


def test_update_apt_sources_dir(fake_executor, fake_process, mock_get_os_release):
    """Verify source files in `/etc/apt/sources.list.d/` are updated."""
    fake_process.register_subprocess(
        [
            *DEFAULT_FAKE_CMD,
            "sed",
            "-i",
            "s/jammy/test-codename/g",
            "/etc/apt/sources.list",
        ]
    )
    fake_process.register_subprocess(
        [*DEFAULT_FAKE_CMD, "test", "-s", "/etc/cloud/cloud.cfg"]
    )
    fake_process.register_subprocess(
        [
            *DEFAULT_FAKE_CMD,
            "sed",
            "-i",
            "$ aapt_preserve_sources_list: true",
            "/etc/cloud/cloud.cfg",
        ]
    )
    fake_process.register_subprocess(
        [
            *DEFAULT_FAKE_CMD,
            "find",
            "/etc/apt/sources.list.d/",
            "-type",
            "f",
            "-name",
            "*.list",
        ],
        stdout="/etc/apt/sources.list.d/file1.list\n/etc/apt/sources.list.d/file2.list",
    )
    fake_process.register_subprocess(
        [
            *DEFAULT_FAKE_CMD,
            "sed",
            "-i",
            "s/jammy/test-codename/g",
            "/etc/apt/sources.list.d/*.list",
        ]
    )

    base_config = ubuntu.BuilddBase(alias=ubuntu.BuilddBaseAlias.JAMMY)

    base_config._update_apt_sources(executor=fake_executor, codename="test-codename")

    mock_get_os_release.assert_called_once()


def test_update_apt_sources_source_list_sed_error(
    fake_executor, fake_process, mock_get_os_release
):
    """Raise an error when the sed command fails to update apt sources."""
    base_config = ubuntu.BuilddBase(alias=ubuntu.BuilddBaseAlias.JAMMY)

    # fail on the first `sed` call
    fake_process.register_subprocess(
        [*DEFAULT_FAKE_CMD, "sed", fake_process.any()], returncode=1
    )

    with pytest.raises(BaseConfigurationError) as raised:
        base_config._update_apt_sources(
            executor=fake_executor, codename="test-codename"
        )

    assert raised.value.brief == "Failed to update '/etc/apt/sources.list'."


def test_update_apt_sources_cloud_cfg_does_not_exist_error(
    fake_executor, fake_process, mock_get_os_release
):
    """Raise an error when cloud.cfg is empty or does not exist."""
    base_config = ubuntu.BuilddBase(alias=ubuntu.BuilddBaseAlias.JAMMY)

    # fail on the `test` call
    fake_process.register_subprocess([*DEFAULT_FAKE_CMD, "sed", fake_process.any()])
    fake_process.register_subprocess(
        [*DEFAULT_FAKE_CMD, "test", fake_process.any()], returncode=1
    )

    with pytest.raises(BaseConfigurationError) as raised:
        base_config._update_apt_sources(
            executor=fake_executor, codename="test-codename"
        )

    assert raised.value.brief == (
        "Could not update '/etc/cloud/cloud.cfg' because it is empty or does not exist."
    )


def test_update_apt_sources_cloud_cfg_sed_error(
    fake_executor, fake_process, mock_get_os_release
):
    """Raise an error when the sed command fails to update cloud.cfg."""
    base_config = ubuntu.BuilddBase(alias=ubuntu.BuilddBaseAlias.JAMMY)

    # fail on the second `sed` call
    fake_process.register_subprocess([*DEFAULT_FAKE_CMD, "sed", fake_process.any()])
    fake_process.register_subprocess([*DEFAULT_FAKE_CMD, "test", fake_process.any()])
    fake_process.register_subprocess(
        [*DEFAULT_FAKE_CMD, "sed", fake_process.any()], returncode=1
    )

    with pytest.raises(BaseConfigurationError) as raised:
        base_config._update_apt_sources(
            executor=fake_executor, codename="test-codename"
        )

    assert raised.value.brief == "Failed to update '/etc/cloud/cloud.cfg'."


def test_update_apt_sources_find_error(
    fake_executor, fake_process, mock_get_os_release
):
    """Raise an error when the find command fails to find apt source files."""
    base_config = ubuntu.BuilddBase(alias=ubuntu.BuilddBaseAlias.JAMMY)

    fake_process.register_subprocess([*DEFAULT_FAKE_CMD, "sed", fake_process.any()])
    fake_process.register_subprocess([*DEFAULT_FAKE_CMD, "test", fake_process.any()])
    fake_process.register_subprocess([*DEFAULT_FAKE_CMD, "sed", fake_process.any()])
    # fail on the `find` call
    fake_process.register_subprocess(
        [*DEFAULT_FAKE_CMD, "find", fake_process.any()], returncode=1
    )

    with pytest.raises(BaseConfigurationError) as raised:
        base_config._update_apt_sources(
            executor=fake_executor, codename="test-codename"
        )

    assert (
        raised.value.brief
        == "Failed to find apt source files in '/etc/apt/sources.list.d/'."
    )


def test_update_apt_sources_dir_sed_error(
    fake_executor, fake_process, mock_get_os_release
):
    """Raise an error when the sed command fails in the `sources.list.d` directory."""
    base_config = ubuntu.BuilddBase(alias=ubuntu.BuilddBaseAlias.JAMMY)

    fake_process.register_subprocess([*DEFAULT_FAKE_CMD, "sed", fake_process.any()])
    fake_process.register_subprocess([*DEFAULT_FAKE_CMD, "test", fake_process.any()])
    fake_process.register_subprocess([*DEFAULT_FAKE_CMD, "sed", fake_process.any()])
    fake_process.register_subprocess(
        [*DEFAULT_FAKE_CMD, "find", fake_process.any()],
        stdout="test-output",
    )
    # fail on the third `sed` call
    fake_process.register_subprocess(
        [*DEFAULT_FAKE_CMD, "sed", fake_process.any()],
        returncode=1,
    )

    with pytest.raises(BaseConfigurationError) as raised:
        base_config._update_apt_sources(
            executor=fake_executor, codename="test-codename"
        )

    assert (
        raised.value.brief
        == "Failed to update apt source files in '/etc/apt/sources.list.d/'."
    )


def test_update_compatibility_tag(fake_executor, mock_load):
    """`update_compatibility_tag()` should update the instance config."""
    base_config = ubuntu.BuilddBase(
        alias=ubuntu.BuilddBaseAlias.JAMMY, compatibility_tag="test-tag"
    )
    base_config._update_compatibility_tag(executor=fake_executor)

    assert fake_executor.records_of_push_file_io == [
        {
            "content": b"compatibility_tag: test-tag\n",
            "destination": "/etc/craft-instance.conf",
            "file_mode": "0644",
            "group": "root",
            "user": "root",
        }
    ]


@pytest.mark.parametrize("status", [True, False])
def test_update_setup_status(fake_executor, mock_load, status):
    """`update_setup_status()` should update the instance config."""
    base_config = ubuntu.BuilddBase(alias=ubuntu.BuilddBaseAlias.JAMMY)

    base_config._update_setup_status(
        executor=fake_executor,
        status=status,
    )

    assert fake_executor.records_of_push_file_io == [
        {
            "content": (
<<<<<<< HEAD
                "compatibility_tag: buildd-base-v4\n"
=======
                "compatibility_tag: buildd-base-v5\n"
>>>>>>> 6bf5fcab
                f"setup: {str(status).lower()}\n".encode()
            ),
            "destination": "/etc/craft-instance.conf",
            "file_mode": "0644",
            "group": "root",
            "user": "root",
        }
    ]


def test_ensure_config_compatible_validation_error(fake_executor, mock_load):
    mock_load.side_effect = ValidationError("foo", InstanceConfiguration)

    base_config = ubuntu.BuilddBase(alias=ubuntu.BuilddBaseAlias.JAMMY)

    with pytest.raises(BaseConfigurationError) as exc_info:
        base_config._ensure_instance_config_compatible(executor=fake_executor)

    assert exc_info.value == BaseConfigurationError(
        brief="Failed to parse instance configuration file."
    )


def test_ensure_config_compatible_empty_config_returns_none(fake_executor, mock_load):
    mock_load.return_value = None

    base_config = ubuntu.BuilddBase(alias=ubuntu.BuilddBaseAlias.JAMMY)

    assert (
        base_config._ensure_instance_config_compatible(executor=fake_executor) is None
    )


def test_ensure_setup_completed(fake_executor, logs, mock_load):
    """Verify the setup was completed by checking the instance config file."""
    mock_load.return_value = InstanceConfiguration(setup=True)

    base_config = ubuntu.BuilddBase(alias=ubuntu.BuilddBaseAlias.JAMMY)

    assert base_config._ensure_setup_completed(executor=fake_executor) is None

    assert "Instance has already been setup." in logs.debug


@pytest.mark.parametrize(
    ("error", "error_message"),
    [
        (
            ValidationError("foo", InstanceConfiguration),
            "failed to parse instance configuration file",
        ),
        (FileNotFoundError, "failed to find instance config file"),
    ],
)
def test_ensure_setup_completed_load_error(
    error, error_message, fake_executor, mock_load
):
    """Raise an error when the instance config cannot be loaded."""
    mock_load.side_effect = error

    base_config = ubuntu.BuilddBase(alias=ubuntu.BuilddBaseAlias.JAMMY)

    with pytest.raises(BaseCompatibilityError) as raised:
        base_config._ensure_setup_completed(executor=fake_executor)

    assert raised.value == BaseCompatibilityError(error_message)


def test_ensure_setup_completed_empty_config(fake_executor, mock_load):
    """Raise an error if the instance config is empty."""
    mock_load.return_value = None

    base_config = ubuntu.BuilddBase(alias=ubuntu.BuilddBaseAlias.JAMMY)

    with pytest.raises(BaseCompatibilityError) as raised:
        base_config._ensure_setup_completed(executor=fake_executor)

    assert raised.value == BaseCompatibilityError("instance config is empty")


@pytest.mark.parametrize("status", [None, False])
def test_ensure_setup_completed_not_setup(status, fake_executor, mock_load):
    """Raise an error if the setup was not completed (setup field is None or False)."""
    mock_load.return_value = InstanceConfiguration(setup=status)

    base_config = ubuntu.BuilddBase(alias=ubuntu.BuilddBaseAlias.JAMMY)

    with pytest.raises(BaseCompatibilityError) as raised:
        base_config._ensure_setup_completed(executor=fake_executor)

    assert raised.value == BaseCompatibilityError("instance is marked as not setup")


@pytest.mark.parametrize(
    "environment",
    [
        None,
        {
            "https_proxy": "http://foo.bar:8081",
            "http_proxy": "http://foo.bar:8080",
        },
    ],
)
@pytest.mark.parametrize("cache_path", [None, pathlib.Path("/tmp")])
def test_warmup_overall(
    environment, fake_process, fake_executor, mock_load, mocker, cache_path
):
    mock_load.return_value = InstanceConfiguration(
<<<<<<< HEAD
        compatibility_tag="buildd-base-v4", setup=True
=======
        compatibility_tag="buildd-base-v5", setup=True
>>>>>>> 6bf5fcab
    )

    alias = ubuntu.BuilddBaseAlias.JAMMY

    if environment is None:
        environment = ubuntu.BuilddBase.default_command_environment()

    base_config = ubuntu.BuilddBase(alias=alias, environment=environment)

    fake_process.register_subprocess(
        [*DEFAULT_FAKE_CMD, "cat", "/etc/os-release"],
        stdout=dedent(
            f"""\
            NAME="Ubuntu"
            ID=ubuntu
            ID_LIKE=debian
            VERSION_ID="{alias.value}"
            """
        ),
    )
    fake_process.register_subprocess(
        [*DEFAULT_FAKE_CMD, "systemctl", "is-system-running"], stdout="degraded"
    )
    fake_process.register_subprocess(
        [*DEFAULT_FAKE_CMD, "getent", "hosts", "snapcraft.io"]
    )
    fake_process.register_subprocess(
        [*DEFAULT_FAKE_CMD, "snap", "set", "system", "proxy.http=http://foo.bar:8080"]
    )
    fake_process.register_subprocess(
        [*DEFAULT_FAKE_CMD, "snap", "unset", "system", "proxy.http"]
    )
    fake_process.register_subprocess(
        [*DEFAULT_FAKE_CMD, "snap", "set", "system", "proxy.https=http://foo.bar:8081"]
    )
    fake_process.register_subprocess(
        [*DEFAULT_FAKE_CMD, "snap", "unset", "system", "proxy.https"]
    )

    base_config.warmup(executor=fake_executor)

    assert fake_executor.records_of_push_file_io == []
    assert fake_executor.records_of_pull_file == []
    assert fake_executor.records_of_push_file == []


def test_warmup_bad_os(fake_process, fake_executor, mock_load):
    mock_load.return_value = InstanceConfiguration(
<<<<<<< HEAD
        compatibility_tag="buildd-base-v4", setup=True
=======
        compatibility_tag="buildd-base-v5", setup=True
>>>>>>> 6bf5fcab
    )
    base_config = ubuntu.BuilddBase(
        alias=ubuntu.BuilddBaseAlias.JAMMY,
        environment=ubuntu.BuilddBase.default_command_environment(),
    )

    fake_process.register_subprocess(
        [*DEFAULT_FAKE_CMD, "cat", "/etc/os-release"],
        stdout=dedent(
            """\
            NAME="D.O.S."
            ID=dos
            ID_LIKE=dos
            VERSION_ID="DOS 5.1"
            """
        ),
    )

    with pytest.raises(BaseCompatibilityError):
        base_config.warmup(executor=fake_executor)


def test_warmup_bad_instance_config(fake_process, fake_executor, mock_load):
    mock_load.return_value = InstanceConfiguration(
<<<<<<< HEAD
        compatibility_tag="buildd-base-v4", setup=True
=======
        compatibility_tag="buildd-base-v5", setup=True
>>>>>>> 6bf5fcab
    )
    alias = ubuntu.BuilddBaseAlias.JAMMY
    base_config = ubuntu.BuilddBase(
        alias=alias,
        environment=ubuntu.BuilddBase.default_command_environment(),
    )
    base_config.compatibility_tag = "different-tag"

    fake_process.register_subprocess(
        [*DEFAULT_FAKE_CMD, "cat", "/etc/os-release"],
        stdout=dedent(
            f"""\
            NAME="Ubuntu"
            ID=ubuntu
            ID_LIKE=debian
            VERSION_ID="{alias.value}"
            """
        ),
    )

    with pytest.raises(BaseCompatibilityError):
        base_config.warmup(executor=fake_executor)


@pytest.mark.parametrize("setup", [False, None])
def test_warmup_not_setup(setup, fake_process, fake_executor, mock_load):
    """Raise a BaseConfigurationError if the instance is not setup."""
    mock_load.return_value = InstanceConfiguration(
<<<<<<< HEAD
        compatibility_tag="buildd-base-v4", setup=setup
=======
        compatibility_tag="buildd-base-v5", setup=setup
>>>>>>> 6bf5fcab
    )
    alias = ubuntu.BuilddBaseAlias.JAMMY
    base_config = ubuntu.BuilddBase(
        alias=alias,
        environment=ubuntu.BuilddBase.default_command_environment(),
    )

    fake_process.register_subprocess(
        [*DEFAULT_FAKE_CMD, "cat", "/etc/os-release"],
        stdout=dedent(
            f"""\
            NAME="Ubuntu"
            ID=ubuntu
            ID_LIKE=debian
            VERSION_ID="{alias.value}"
            """
        ),
    )

    with pytest.raises(BaseCompatibilityError) as raised:
        base_config.warmup(executor=fake_executor)

    assert raised.value == BaseCompatibilityError("instance is marked as not setup")


def test_warmup_never_ready(fake_process, fake_executor, mock_load):
    mock_load.return_value = InstanceConfiguration(
<<<<<<< HEAD
        compatibility_tag="buildd-base-v4", setup=True
=======
        compatibility_tag="buildd-base-v5", setup=True
>>>>>>> 6bf5fcab
    )
    alias = ubuntu.BuilddBaseAlias.JAMMY
    base_config = ubuntu.BuilddBase(
        alias=alias,
        environment=ubuntu.BuilddBase.default_command_environment(),
    )

    fake_process.register_subprocess(
        [*DEFAULT_FAKE_CMD, "cat", "/etc/os-release"],
        stdout=dedent(
            f"""\
            NAME="Ubuntu"
            ID=ubuntu
            ID_LIKE=debian
            VERSION_ID="{alias.value}"
            """
        ),
    )
    for _ in range(3):  # it will called twice until timeout, one extra for safety
        fake_process.register_subprocess(
            [*DEFAULT_FAKE_CMD, "systemctl", "is-system-running"],
            stdout="starting",
        )
    base_config._timeout_simple = 0.001

    with pytest.raises(BaseConfigurationError):
        base_config.warmup(executor=fake_executor)


def test_warmup_never_network(fake_process, fake_executor, mock_load):
    mock_load.return_value = InstanceConfiguration(
<<<<<<< HEAD
        compatibility_tag="buildd-base-v4", setup=True
=======
        compatibility_tag="buildd-base-v5", setup=True
>>>>>>> 6bf5fcab
    )
    alias = ubuntu.BuilddBaseAlias.JAMMY
    base_config = ubuntu.BuilddBase(
        alias=alias,
        environment=ubuntu.BuilddBase.default_command_environment(),
    )

    fake_process.register_subprocess(
        [*DEFAULT_FAKE_CMD, "cat", "/etc/os-release"],
        stdout=dedent(
            f"""\
            NAME="Ubuntu"
            ID=ubuntu
            ID_LIKE=debian
            VERSION_ID="{alias.value}"
            """
        ),
    )
    fake_process.register_subprocess(
        [*DEFAULT_FAKE_CMD, "systemctl", "is-system-running"], stdout="degraded"
    )
    for _ in range(3):  # it will called twice until timeout, one extra for safety
        fake_process.register_subprocess(
            [*DEFAULT_FAKE_CMD, "getent", "hosts", "snapcraft.io"], returncode=1
        )

    base_config._timeout_simple = 0.001
    with pytest.raises(BaseConfigurationError):
        base_config.warmup(executor=fake_executor)


@pytest.mark.parametrize(
    "hostname",
    [
        "t",
        "test",
        "test1",
        "test-1",
        "1-test",
        "this-is-40-characters-xxxxxxxxxxxxxxxxxx",
        "this-is-63-characters-xxxxxxxxxxxxxxxxxxxxxxxxxxxxxxxxxxxxxxxxx",
    ],
)
def test_set_hostname_unchanged(hostname, logs):
    """Verify hostnames that are already compliant are not changed."""
    base_config = ubuntu.BuilddBase(
        alias=ubuntu.BuilddBaseAlias.JAMMY,
        hostname=hostname,
    )

    assert base_config._hostname == hostname
    assert Exact(f"Using hostname '{hostname}'") in logs.debug


@pytest.mark.parametrize(
    ("hostname", "expected_hostname"),
    [
        # trim away invalid beginning characters
        ("-test", "test"),
        # trim away invalid ending characters
        ("test-", "test"),
        ("test--", "test"),
        ("test1-", "test1"),
        # trim away invalid characters
        ("test$", "test"),
        ("test-!@#$%^&*()test", "test-test"),
        ("$1test", "1test"),
        ("test-$", "test"),
        # this name contains invalid characters so it gets converted, even
        # though it is 63 characters
        (
            "this-is-63-characters-with-invalid-characters-$$$xxxxxxxxxxxxxX",
            "this-is-63-characters-with-invalid-characters-xxxxxxxxxxxxxX",
        ),
        # this name is longer than 63 characters, so it gets converted
        (
            "this-is-64-characters-with-valid-characters-xxxxxxxxxxxxxxxxxxXx",
            "this-is-64-characters-with-valid-characters-xxxxxxxxxxxxxxxxxxX",
        ),
        # trim away away invalid characters and truncate to 63 characters
        (
            "-this-is-64-characters-and-has-invalid-characters-$$$xxxxxxxxxx-",
            "this-is-64-characters-and-has-invalid-characters-xxxxxxxxxx",
        ),
        # ensure invalid ending characters are removed after truncating
        (
            "this-is-64-characters-and-has-a-hyphen-at-character-63-xxxxxxx-x",
            "this-is-64-characters-and-has-a-hyphen-at-character-63-xxxxxxx",
        ),
    ],
)
def test_set_hostname(hostname, expected_hostname, logs):
    """Verify hostname is compliant with hostname naming conventions."""
    base_config = ubuntu.BuilddBase(
        alias=ubuntu.BuilddBaseAlias.JAMMY,
        hostname=hostname,
    )

    assert base_config._hostname == expected_hostname
    assert Exact(f"Using hostname '{expected_hostname}'") in logs.debug


@pytest.mark.parametrize(
    "hostname",
    [
        "",
        "-",
        "$$$",
        "-$-$-",
    ],
)
def test_set_hostname_invalid(hostname):
    """Verify invalid hostnames raise an error."""
    with pytest.raises(BaseConfigurationError) as error:
        ubuntu.BuilddBase(alias=ubuntu.BuilddBaseAlias.JAMMY, hostname=hostname)

    assert error.value == BaseConfigurationError(
        brief=f"failed to create base with hostname {hostname!r}.",
        details="hostname must contain at least one alphanumeric character",
    )


def test_execute_run_default(fake_executor):
    """Default _execute_run behaviour."""
    base_config = ubuntu.BuilddBase(alias=ubuntu.BuilddBaseAlias.JAMMY)
    command = ["the", "command"]
    with patch.object(fake_executor, "execute_run") as mock:
        base_config._execute_run(command, executor=fake_executor)

    mock.assert_called_with(
        command, check=True, capture_output=True, text=False, timeout=None
    )


def test_execute_run_options_for_run(fake_executor):
    """Different options to control how run is called."""
    base_config = ubuntu.BuilddBase(alias=ubuntu.BuilddBaseAlias.JAMMY)
    command = ["the", "command"]
    with patch.object(fake_executor, "execute_run") as mock:
        base_config._execute_run(
            command,
            executor=fake_executor,
            check=False,
            capture_output=False,
            text=True,
            timeout=None,
        )

    mock.assert_called_with(
        command, check=False, capture_output=False, text=True, timeout=None
    )


def test_execute_run_command_failed_no_verify_network(fake_process, fake_executor):
    """The command failed but network verification was not asked."""
    command = ["the", "command"]
    base_config = ubuntu.BuilddBase(alias=ubuntu.BuilddBaseAlias.JAMMY)
    fake_process.register_subprocess([*DEFAULT_FAKE_CMD, *command], returncode=1)

    # we know that network is not verified because otherwise we'll get
    # a ProcessNotRegisteredError for the verification process
    with pytest.raises(subprocess.CalledProcessError):
        base_config._execute_run(command, executor=fake_executor)


@pytest.mark.parametrize("proxy_variable_name", ["HTTPS_PROXY", "https_proxy"])
def test_execute_run_command_failed_verify_network_proxy(
    fake_process, fake_executor, monkeypatch, proxy_variable_name
):
    """The command failed, network verification was asked, but there is a proxy."""
    command = ["the", "command"]
    base_config = ubuntu.BuilddBase(alias=ubuntu.BuilddBaseAlias.JAMMY)
    fake_process.register_subprocess([*DEFAULT_FAKE_CMD, *command], returncode=1)

    monkeypatch.setenv(proxy_variable_name, "https://someproxy.net:8080/")

    # we know that network is not verified because otherwise we'll get
    # a ProcessNotRegisteredError for the verification process
    with pytest.raises(subprocess.CalledProcessError):
        base_config._execute_run(command, executor=fake_executor, verify_network=True)


def test_execute_run_verify_network_run_ok(fake_process, fake_executor):
    """Indicated network verification but process completed ok."""
    command = ["the", "command"]
    base_config = ubuntu.BuilddBase(alias=ubuntu.BuilddBaseAlias.JAMMY)
    fake_process.register_subprocess([*DEFAULT_FAKE_CMD, *command], returncode=0)

    # we know that network is not verified because otherwise we'll get
    # a ProcessNotRegisteredError for the verification process
    proc = base_config._execute_run(
        command, executor=fake_executor, verify_network=True
    )
    assert proc.returncode == 0


@pytest.mark.usefixtures("stub_verify_network")
def test_execute_run_verify_network_connectivity_ok(fake_process, fake_executor):
    """Network verified after process failure, connectivity ok."""
    command = ["the", "command"]
    base_config = ubuntu.BuilddBase(alias=ubuntu.BuilddBaseAlias.JAMMY)

    fake_process.register_subprocess([*DEFAULT_FAKE_CMD, *command], returncode=1)

    with pytest.raises(subprocess.CalledProcessError):
        base_config._execute_run(command, executor=fake_executor, verify_network=True)


def test_execute_run_verify_network_connectivity_missing(fake_process, fake_executor):
    """Network verified after process failure, no connectivity."""
    command = ["the", "command"]
    base_config = ubuntu.BuilddBase(alias=ubuntu.BuilddBaseAlias.JAMMY)

    fake_process.register_subprocess(
        [*DEFAULT_FAKE_CMD, "bash", "-c", "exec 3<> /dev/tcp/snapcraft.io/443"],
        returncode=1,
    )
    fake_process.register_subprocess([*DEFAULT_FAKE_CMD, *command], returncode=1)

    with pytest.raises(NetworkError) as exc_info:
        base_config._execute_run(command, executor=fake_executor, verify_network=True)
    assert isinstance(exc_info.value.__cause__, subprocess.CalledProcessError)


def test_execute_run_bad_check_verifynetwork_combination(fake_executor):
    """Cannot ask for network verification and avoid checking."""
    base_config = ubuntu.BuilddBase(alias=ubuntu.BuilddBaseAlias.JAMMY)
    with pytest.raises(RuntimeError):
        base_config._execute_run(
            ["cmd"], executor=fake_executor, check=False, verify_network=True
        )


@pytest.mark.usefixtures("stub_verify_network")
def test_network_connectivity_yes(fake_executor, fake_process):
    """Connectivity is ok."""
    base_config = ubuntu.BuilddBase(alias=ubuntu.BuilddBaseAlias.JAMMY)

    assert base_config._network_connected(executor=fake_executor) is True


def test_network_connectivity_no(fake_executor, fake_process):
    """Connectivity missing."""
    base_config = ubuntu.BuilddBase(alias=ubuntu.BuilddBaseAlias.JAMMY)
    fake_process.register_subprocess(
        [*DEFAULT_FAKE_CMD, "bash", "-c", "exec 3<> /dev/tcp/snapcraft.io/443"],
        returncode=1,
    )
    assert base_config._network_connected(executor=fake_executor) is False


def test_network_connectivity_timeouts(fake_executor, fake_process):
    """Check that timeout is used.

    This test does not register the fake subprocess with a long wait because to make it
    resilient to CIs it would need a too long waiting.
    """
    base_config = ubuntu.BuilddBase(alias=ubuntu.BuilddBaseAlias.JAMMY)
    cmd = ["bash", "-c", "exec 3<> /dev/tcp/snapcraft.io/443"]
    timeout_expired = subprocess.TimeoutExpired(cmd, timeout=5)
    with patch.object(
        fake_executor, "execute_run", side_effect=timeout_expired
    ) as mock:
        assert base_config._network_connected(executor=fake_executor) is False
    mock.assert_called_with(cmd, check=False, capture_output=True, timeout=10)


def test_disable_and_wait_for_snap_refresh_hold_error(fake_process, fake_executor):
    """Raise BaseConfigurationError when the command to hold snap refreshes fails."""
    base_config = ubuntu.BuilddBase(alias=ubuntu.BuilddBaseAlias.JAMMY)
    fake_process.register_subprocess(
        [*DEFAULT_FAKE_CMD, "snap", "refresh", "--hold"],
        returncode=-1,
    )

    with pytest.raises(BaseConfigurationError) as exc_info:
        base_config._disable_and_wait_for_snap_refresh(executor=fake_executor)

    assert exc_info.value == BaseConfigurationError(
        brief="Failed to hold snap refreshes.",
        details=details_from_called_process_error(
            exc_info.value.__cause__  # type: ignore
        ),
    )


def test_disable_and_wait_for_snap_refresh_wait_error(fake_process, fake_executor):
    """Raise BaseConfigurationError when the `snap watch` command fails."""
    base_config = ubuntu.BuilddBase(alias=ubuntu.BuilddBaseAlias.JAMMY)
    fake_process.register_subprocess([*DEFAULT_FAKE_CMD, "snap", "refresh", "--hold"])
    fake_process.register_subprocess(
        [*DEFAULT_FAKE_CMD, "snap", "watch", "--last=auto-refresh?"],
        returncode=-1,
    )

    with pytest.raises(BaseConfigurationError) as exc_info:
        base_config._disable_and_wait_for_snap_refresh(executor=fake_executor)

    assert exc_info.value == BaseConfigurationError(
        brief="Failed to wait for snap refreshes to complete.",
        details=details_from_called_process_error(
            exc_info.value.__cause__  # type: ignore
        ),
    )<|MERGE_RESOLUTION|>--- conflicted
+++ resolved
@@ -41,11 +41,7 @@
 def mock_load(mocker):
     return mocker.patch(
         "craft_providers.instance_config.InstanceConfiguration.load",
-<<<<<<< HEAD
-        return_value=InstanceConfiguration(compatibility_tag="buildd-base-v4"),
-=======
         return_value=InstanceConfiguration(compatibility_tag="buildd-base-v5"),
->>>>>>> 6bf5fcab
     )
 
 
@@ -150,11 +146,7 @@
     ],
 )
 @pytest.mark.parametrize(
-<<<<<<< HEAD
-    ("tag", "expected_tag"), [(None, "buildd-base-v4"), ("test-tag", "test-tag")]
-=======
     ("tag", "expected_tag"), [(None, "buildd-base-v5"), ("test-tag", "test-tag")]
->>>>>>> 6bf5fcab
 )
 def test_setup(
     fake_process,
@@ -690,11 +682,7 @@
         base_config._ensure_instance_config_compatible(executor=fake_executor)
 
     assert exc_info.value == BaseCompatibilityError(
-<<<<<<< HEAD
-        "Expected image compatibility tag 'buildd-base-v4', found 'invalid-tag'"
-=======
         "Expected image compatibility tag 'buildd-base-v5', found 'invalid-tag'"
->>>>>>> 6bf5fcab
     )
 
 
@@ -1449,11 +1437,7 @@
     assert fake_executor.records_of_push_file_io == [
         {
             "content": (
-<<<<<<< HEAD
-                "compatibility_tag: buildd-base-v4\n"
-=======
                 "compatibility_tag: buildd-base-v5\n"
->>>>>>> 6bf5fcab
                 f"setup: {str(status).lower()}\n".encode()
             ),
             "destination": "/etc/craft-instance.conf",
@@ -1562,11 +1546,7 @@
     environment, fake_process, fake_executor, mock_load, mocker, cache_path
 ):
     mock_load.return_value = InstanceConfiguration(
-<<<<<<< HEAD
-        compatibility_tag="buildd-base-v4", setup=True
-=======
         compatibility_tag="buildd-base-v5", setup=True
->>>>>>> 6bf5fcab
     )
 
     alias = ubuntu.BuilddBaseAlias.JAMMY
@@ -1615,11 +1595,7 @@
 
 def test_warmup_bad_os(fake_process, fake_executor, mock_load):
     mock_load.return_value = InstanceConfiguration(
-<<<<<<< HEAD
-        compatibility_tag="buildd-base-v4", setup=True
-=======
         compatibility_tag="buildd-base-v5", setup=True
->>>>>>> 6bf5fcab
     )
     base_config = ubuntu.BuilddBase(
         alias=ubuntu.BuilddBaseAlias.JAMMY,
@@ -1644,11 +1620,7 @@
 
 def test_warmup_bad_instance_config(fake_process, fake_executor, mock_load):
     mock_load.return_value = InstanceConfiguration(
-<<<<<<< HEAD
-        compatibility_tag="buildd-base-v4", setup=True
-=======
         compatibility_tag="buildd-base-v5", setup=True
->>>>>>> 6bf5fcab
     )
     alias = ubuntu.BuilddBaseAlias.JAMMY
     base_config = ubuntu.BuilddBase(
@@ -1677,11 +1649,7 @@
 def test_warmup_not_setup(setup, fake_process, fake_executor, mock_load):
     """Raise a BaseConfigurationError if the instance is not setup."""
     mock_load.return_value = InstanceConfiguration(
-<<<<<<< HEAD
-        compatibility_tag="buildd-base-v4", setup=setup
-=======
         compatibility_tag="buildd-base-v5", setup=setup
->>>>>>> 6bf5fcab
     )
     alias = ubuntu.BuilddBaseAlias.JAMMY
     base_config = ubuntu.BuilddBase(
@@ -1709,11 +1677,7 @@
 
 def test_warmup_never_ready(fake_process, fake_executor, mock_load):
     mock_load.return_value = InstanceConfiguration(
-<<<<<<< HEAD
-        compatibility_tag="buildd-base-v4", setup=True
-=======
         compatibility_tag="buildd-base-v5", setup=True
->>>>>>> 6bf5fcab
     )
     alias = ubuntu.BuilddBaseAlias.JAMMY
     base_config = ubuntu.BuilddBase(
@@ -1745,11 +1709,7 @@
 
 def test_warmup_never_network(fake_process, fake_executor, mock_load):
     mock_load.return_value = InstanceConfiguration(
-<<<<<<< HEAD
-        compatibility_tag="buildd-base-v4", setup=True
-=======
         compatibility_tag="buildd-base-v5", setup=True
->>>>>>> 6bf5fcab
     )
     alias = ubuntu.BuilddBaseAlias.JAMMY
     base_config = ubuntu.BuilddBase(
