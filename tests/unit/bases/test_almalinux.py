#
# Copyright 2023 Canonical Ltd.
#
# This program is free software; you can redistribute it and/or
# modify it under the terms of the GNU Lesser General Public
# License version 3 as published by the Free Software Foundation.
#
# This program is distributed in the hope that it will be useful,
# but WITHOUT ANY WARRANTY; without even the implied warranty of
# MERCHANTABILITY or FITNESS FOR A PARTICULAR PURPOSE.  See the GNU
# Lesser General Public License for more details.
#
# You should have received a copy of the GNU Lesser General Public License
# along with this program; if not, write to the Free Software Foundation,
# Inc., 51 Franklin Street, Fifth Floor, Boston, MA  02110-1301, USA.
#
import pathlib
import subprocess
from pathlib import Path
from textwrap import dedent
from unittest.mock import ANY, call, patch

import pytest
from craft_providers.actions.snap_installer import Snap, SnapInstallationError
from craft_providers.bases import almalinux
from craft_providers.errors import (
    BaseCompatibilityError,
    BaseConfigurationError,
    NetworkError,
    details_from_called_process_error,
)
from craft_providers.instance_config import InstanceConfiguration
from logassert import Exact  # type: ignore
from pydantic import ValidationError

from tests.unit.conftest import DEFAULT_FAKE_CMD


@pytest.fixture()
def mock_load(mocker):
    return mocker.patch(
        "craft_providers.instance_config.InstanceConfiguration.load",
<<<<<<< HEAD
        return_value=InstanceConfiguration(compatibility_tag="almalinux-base-v4"),
=======
        return_value=InstanceConfiguration(compatibility_tag="almalinux-base-v5"),
>>>>>>> 6bf5fcab
    )


@pytest.fixture()
def fake_filesystem(fs):
    return fs


@pytest.fixture()
def mock_install_from_store(mocker):
    return mocker.patch("craft_providers.actions.snap_installer.install_from_store")


@pytest.fixture()
def mock_inject_from_host(mocker):
    return mocker.patch("craft_providers.actions.snap_installer.inject_from_host")


@pytest.fixture()
def mock_get_os_release(mocker):
    return mocker.patch.object(
        almalinux.AlmaLinuxBase,
        "_get_os_release",
        return_value={
            "NAME": "AlmaLinux",
            "ID": "almalinux",
            "VERSION_ID": "9.0",
        },
    )


@pytest.mark.parametrize("alias", list(almalinux.AlmaLinuxBaseAlias))
@pytest.mark.parametrize(
    ("environment", "etc_environment_content"),
    [
        (
            None,
            (
                b"PATH=/usr/local/sbin:/usr/local/bin:"
                b"/usr/sbin:/usr/bin:/sbin:/bin:/snap/bin\n"
            ),
        ),
        (
            {
                "https_proxy": "http://foo.bar:8081",
                "PATH": "/snap",
                "http_proxy": "http://foo.bar:8080",
            },
            (
                b"https_proxy=http://foo.bar:8081\n"
                b"PATH=/snap\nhttp_proxy=http://foo.bar:8080\n"
            ),
        ),
    ],
)
@pytest.mark.parametrize("no_cdn", [False, True])
@pytest.mark.parametrize(
    ("snaps", "expected_snap_call"),
    [
        (None, []),
        (
            [Snap(name="snap1", channel="edge", classic=True)],
            [call(executor=ANY, snap_name="snap1", channel="edge", classic=True)],
        ),
    ],
)
@pytest.mark.parametrize(
    ("packages", "expected_packages"),
    [
        (
            None,
            [
                "autoconf",
                "automake",
                "gcc",
                "gcc-c++",
                "git",
                "make",
                "patch",
                "python3",
                "python3-devel",
                "python3-pip",
                "python3-pip-wheel",
                "python3-setuptools",
            ],
        ),
        (
            ["clang", "go"],
            [
                "autoconf",
                "automake",
                "gcc",
                "gcc-c++",
                "git",
                "make",
                "patch",
                "python3",
                "python3-devel",
                "python3-pip",
                "python3-pip-wheel",
                "python3-setuptools",
                "clang",
                "go",
            ],
        ),
    ],
)
@pytest.mark.parametrize(
<<<<<<< HEAD
    ("tag", "expected_tag"), [(None, "almalinux-base-v4"), ("test-tag", "test-tag")]
=======
    ("tag", "expected_tag"), [(None, "almalinux-base-v5"), ("test-tag", "test-tag")]
>>>>>>> 6bf5fcab
)
def test_setup(
    fake_process,
    fake_executor,
    fake_filesystem,
    alias,
    environment,
    etc_environment_content,
    no_cdn,
    mock_load,
    mock_inject_from_host,
    mock_install_from_store,
    mocker,
    snaps,
    expected_snap_call,
    packages,
    expected_packages,
    tag,
    expected_tag,
):
    mock_load.return_value = InstanceConfiguration(compatibility_tag=expected_tag)

    if environment is None:
        environment = almalinux.AlmaLinuxBase.default_command_environment()

    if no_cdn:
        fake_filesystem.create_file(
            "/etc/systemd/system/snapd.service.d/no-cdn.conf",
            contents=dedent(
                """\
                [Service]
                Environment=SNAPPY_STORE_NO_CDN=1
                """
            ),
        )

    base_config = almalinux.AlmaLinuxBase(
        alias=alias,
        compatibility_tag=tag,
        environment=environment,
        hostname="test-hostname",
        snaps=snaps,
        packages=packages,
    )

    fake_process.register_subprocess(
        [*DEFAULT_FAKE_CMD, "cat", "/etc/os-release"],
        stdout=dedent(
            f"""\
            NAME="AlmaLinux"
            ID="almalinux"
            ID_LIKE="rhel centos fedora"
            VERSION_ID="{alias.value}.1"
            """
        ),
    )
    fake_process.register_subprocess(
        [*DEFAULT_FAKE_CMD, "test", "-f", "/etc/craft-instance.conf"],
        returncode=1,
    )
    fake_process.register_subprocess(
        [*DEFAULT_FAKE_CMD, "systemctl", "is-system-running"], stdout="degraded"
    )
    fake_process.register_subprocess(
        [*DEFAULT_FAKE_CMD, "hostname", "-F", "/etc/hostname"]
    )
    fake_process.register_subprocess(
        [
            *DEFAULT_FAKE_CMD,
            "ln",
            "-sf",
            "/run/systemd/resolve/resolv.conf",
            "/etc/resolv.conf",
        ]
    )
    fake_process.register_subprocess(
        [*DEFAULT_FAKE_CMD, "getent", "hosts", "snapcraft.io"]
    )
    fake_process.register_subprocess(
        [*DEFAULT_FAKE_CMD, "cat", "/etc/os-release"],
        stdout=dedent(
            """\
            NAME="AlmaLinux"
            ID="almalinux"
            ID_LIKE="rhel centos fedora"
            VERSION_ID="9.1"
            VERSION_CODENAME="test-name"
            """
        ),
    )
    fake_process.register_subprocess(
        [*DEFAULT_FAKE_CMD, "test", "-s", "/etc/cloud/cloud.cfg"]
    )
    fake_process.register_subprocess([*DEFAULT_FAKE_CMD, "dnf", "update", "-y"])
    fake_process.register_subprocess(
        [
            *DEFAULT_FAKE_CMD,
            "dnf",
            "install",
            "-y",
            "epel-release",
        ]
    )
    fake_process.register_subprocess(
        [
            *DEFAULT_FAKE_CMD,
            "dnf",
            "install",
            "-y",
            "autoconf",
            "automake",
            "gcc",
            "gcc-c++",
            "git",
            "make",
            "patch",
            "python3",
            "python3-devel",
            "python3-pip",
            "python3-pip-wheel",
            "python3-setuptools",
        ]
    )
    fake_process.register_subprocess(
        [
            *DEFAULT_FAKE_CMD,
            "dnf",
            "install",
            "-y",
            "autoconf",
            "automake",
            "gcc",
            "gcc-c++",
            "git",
            "make",
            "patch",
            "python3",
            "python3-devel",
            "python3-pip",
            "python3-pip-wheel",
            "python3-setuptools",
            "clang",
            "go",
        ]
    )
    fake_process.register_subprocess([*DEFAULT_FAKE_CMD, "dnf", "update"])
    fake_process.register_subprocess(
        [*DEFAULT_FAKE_CMD, "dnf", "install", "-y", *expected_packages]
    )
    fake_process.register_subprocess([*DEFAULT_FAKE_CMD, "dnf", "autoremove", "-y"])
    fake_process.register_subprocess(
        [*DEFAULT_FAKE_CMD, "dnf", "clean", "packages", "-y"]
    )
    fake_process.register_subprocess(
        [*DEFAULT_FAKE_CMD, "systemctl", "is-active", "systemd-udevd"],
        stdout="active",
    )
    fake_process.register_subprocess(
        [*DEFAULT_FAKE_CMD, "systemctl", "enable", "systemd-udevd"]
    )
    fake_process.register_subprocess(
        [*DEFAULT_FAKE_CMD, "systemctl", "start", "systemd-udevd"]
    )
    if no_cdn:
        fake_process.register_subprocess(
            [*DEFAULT_FAKE_CMD, "mkdir", "-p", "/etc/systemd/system/snapd.service.d"]
        )
    fake_process.register_subprocess(
        [*DEFAULT_FAKE_CMD, "dnf", "install", "-y", "snapd"]
    )
    fake_process.register_subprocess(
        [*DEFAULT_FAKE_CMD, "ln", "-sf", "/var/lib/snapd/snap", "/snap"]
    )
    fake_process.register_subprocess(
        [*DEFAULT_FAKE_CMD, "systemctl", "enable", "--now", "snapd.socket"]
    )
    fake_process.register_subprocess(
        [*DEFAULT_FAKE_CMD, "systemctl", "restart", "snapd.service"]
    )
    fake_process.register_subprocess(
        [*DEFAULT_FAKE_CMD, "snap", "wait", "system", "seed.loaded"]
    )
    fake_process.register_subprocess([*DEFAULT_FAKE_CMD, "snap", "refresh", "--hold"])
    fake_process.register_subprocess(
        [*DEFAULT_FAKE_CMD, "snap", "watch", "--last=auto-refresh?"]
    )
    fake_process.register_subprocess(
        [*DEFAULT_FAKE_CMD, "snap", "set", "system", "proxy.http=http://foo.bar:8080"]
    )
    fake_process.register_subprocess(
        [*DEFAULT_FAKE_CMD, "snap", "unset", "system", "proxy.http"]
    )
    fake_process.register_subprocess(
        [*DEFAULT_FAKE_CMD, "snap", "set", "system", "proxy.https=http://foo.bar:8081"]
    )
    fake_process.register_subprocess(
        [*DEFAULT_FAKE_CMD, "snap", "unset", "system", "proxy.https"]
    )

    base_config.setup(executor=fake_executor)

    expected_push_file_io = [
        {
            "destination": "/etc/craft-instance.conf",
            "content": (f"compatibility_tag: {expected_tag}\nsetup: false\n").encode(),
            "file_mode": "0644",
            "group": "root",
            "user": "root",
        },
        {
            "destination": "/etc/craft-instance.conf",
            "content": (f"compatibility_tag: {expected_tag}\n").encode(),
            "file_mode": "0644",
            "group": "root",
            "user": "root",
        },
        {
            "destination": "/etc/environment",
            "content": etc_environment_content,
            "file_mode": "0644",
            "group": "root",
            "user": "root",
        },
        {
            "destination": "/etc/hostname",
            "content": b"test-hostname\n",
            "file_mode": "0644",
            "group": "root",
            "user": "root",
        },
        {
            "destination": "/etc/craft-instance.conf",
            "content": (f"compatibility_tag: {expected_tag}\nsetup: true\n").encode(),
            "file_mode": "0644",
            "group": "root",
            "user": "root",
        },
    ]
    expected_push_file = []
    if no_cdn:
        expected_push_file.append(
            {
                "source": Path("/etc/systemd/system/snapd.service.d/no-cdn.conf"),
                "destination": Path("/etc/systemd/system/snapd.service.d/no-cdn.conf"),
            }
        )

    assert fake_executor.records_of_push_file_io == expected_push_file_io
    assert fake_executor.records_of_pull_file == []
    assert fake_executor.records_of_push_file == expected_push_file
    assert mock_install_from_store.mock_calls == expected_snap_call


def test_snaps_no_channel_raises_errors(fake_executor):
    """Verify the Snap model raises an error when the channel is an empty string."""
    with pytest.raises(BaseConfigurationError) as exc_info:
        Snap(name="snap1", channel="")

    assert exc_info.value == BaseConfigurationError(
        brief="channel cannot be empty",
        resolution="set channel to a non-empty string or `None`",
    )


def test_install_snaps_install_from_store(fake_executor, mock_install_from_store):
    """Verify installing snaps calls install_from_store()."""
    my_snaps = [
        Snap(name="snap1"),
        Snap(name="snap2", channel="edge"),
        Snap(name="snap3", channel="edge", classic=True),
    ]
    base = almalinux.AlmaLinuxBase(
        alias=almalinux.AlmaLinuxBaseAlias.NINE, snaps=my_snaps
    )
    base._install_snaps(executor=fake_executor)

    assert mock_install_from_store.mock_calls == [
        call(
            executor=fake_executor, snap_name="snap1", channel="stable", classic=False
        ),
        call(executor=fake_executor, snap_name="snap2", channel="edge", classic=False),
        call(executor=fake_executor, snap_name="snap3", channel="edge", classic=True),
    ]


def test_install_snaps_inject_from_host_valid(
    fake_executor, mock_inject_from_host, mocker
):
    """Verify installing snaps calls inject_from_host()."""
    mocker.patch("sys.platform", "linux")
    my_snaps = [
        Snap(name="snap1", channel=None),
        Snap(name="snap2", channel=None, classic=True),
    ]
    base = almalinux.AlmaLinuxBase(
        alias=almalinux.AlmaLinuxBaseAlias.NINE, snaps=my_snaps
    )

    base._install_snaps(executor=fake_executor)

    assert mock_inject_from_host.mock_calls == [
        call(executor=fake_executor, snap_name="snap1", classic=False),
        call(executor=fake_executor, snap_name="snap2", classic=True),
    ]


def test_install_snaps_inject_from_host_not_linux_error(fake_executor, mocker):
    """Verify install_snaps raises an error when injecting from host on
    a non-linux system."""
    mocker.patch("sys.platform", return_value="darwin")
    my_snaps = [Snap(name="snap1", channel=None)]
    base = almalinux.AlmaLinuxBase(
        alias=almalinux.AlmaLinuxBaseAlias.NINE, snaps=my_snaps
    )

    with pytest.raises(BaseConfigurationError) as exc_info:
        base._install_snaps(executor=fake_executor)

    assert exc_info.value == BaseConfigurationError(
        brief="cannot inject snap 'snap1' from host on a non-linux system",
        resolution="install the snap from the store by setting the 'channel' parameter",
    )


def test_install_snaps_install_from_store_error(fake_executor, mocker):
    """Verify install_snaps raises an error when install_from_store fails."""
    mocker.patch(
        "craft_providers.actions.snap_installer.install_from_store",
        side_effect=SnapInstallationError(brief="test error"),
    )
    my_snaps = [Snap(name="snap1", channel="candidate")]
    base = almalinux.AlmaLinuxBase(
        alias=almalinux.AlmaLinuxBaseAlias.NINE, snaps=my_snaps
    )

    with pytest.raises(BaseConfigurationError) as exc_info:
        base._install_snaps(executor=fake_executor)

    assert exc_info.value == BaseConfigurationError(
        brief=(
            "failed to install snap 'snap1' from store"
            " channel 'candidate' in target environment."
        )
    )


def test_install_snaps_inject_from_host_error(fake_executor, mocker):
    """Verify install_snaps raises an error when inject_from_host fails."""
    mocker.patch("sys.platform", "linux")
    mocker.patch(
        "craft_providers.actions.snap_installer.inject_from_host",
        side_effect=SnapInstallationError(brief="test error"),
    )
    my_snaps = [Snap(name="snap1", channel=None)]
    base = almalinux.AlmaLinuxBase(
        alias=almalinux.AlmaLinuxBaseAlias.NINE, snaps=my_snaps
    )

    with pytest.raises(BaseConfigurationError) as exc_info:
        base._install_snaps(executor=fake_executor)

    assert exc_info.value == BaseConfigurationError(
        brief="failed to inject host's snap 'snap1' into target environment."
    )


def test_setup_os_extra_repos(fake_executor, fake_process):
    base = almalinux.AlmaLinuxBase(alias=almalinux.AlmaLinuxBaseAlias.NINE)
    fake_process.register_subprocess(
        [
            *DEFAULT_FAKE_CMD,
            "dnf",
            "install",
            "-y",
            "epel-release",
        ],
    )

    base._enable_dnf_extra_repos(executor=fake_executor)


def test_setup_dnf(fake_executor, fake_process):
    """Verify packages are installed as expected."""
    packages = ["clang", "go"]
    base = almalinux.AlmaLinuxBase(
        alias=almalinux.AlmaLinuxBaseAlias.NINE, packages=packages
    )
    fake_process.register_subprocess(
        [
            *DEFAULT_FAKE_CMD,
            "dnf",
            "update",
            "-y",
        ]
    )

    fake_process.register_subprocess(
        [
            *DEFAULT_FAKE_CMD,
            "dnf",
            "install",
            "-y",
            "autoconf",
            "automake",
            "gcc",
            "gcc-c++",
            "git",
            "make",
            "patch",
            "python3",
            "python3-devel",
            "python3-pip",
            "python3-pip-wheel",
            "python3-setuptools",
            "clang",
            "go",
        ]
    )

    base._setup_packages(executor=fake_executor)


def test_setup_dnf_install_default(fake_executor, fake_process):
    """Verify only default packages are installed."""
    base = almalinux.AlmaLinuxBase(alias=almalinux.AlmaLinuxBaseAlias.NINE)
    fake_process.register_subprocess([*DEFAULT_FAKE_CMD, "dnf", "update", "-y"])
    fake_process.register_subprocess(
        [
            *DEFAULT_FAKE_CMD,
            "dnf",
            "install",
            "-y",
            "autoconf",
            "automake",
            "gcc",
            "gcc-c++",
            "git",
            "make",
            "patch",
            "python3",
            "python3-devel",
            "python3-pip",
            "python3-pip-wheel",
            "python3-setuptools",
        ]
    )

    base._setup_packages(executor=fake_executor)


def test_setup_dnf_install_override_system(fake_executor, fake_process):
    """Verify override default packages."""
    base = almalinux.AlmaLinuxBase(
        alias=almalinux.AlmaLinuxBaseAlias.NINE,
        packages=["clang"],
        use_default_packages=False,
    )
    fake_process.register_subprocess([*DEFAULT_FAKE_CMD, "dnf", "update", "-y"])
    fake_process.register_subprocess(
        [
            *DEFAULT_FAKE_CMD,
            "dnf",
            "install",
            "-y",
            "clang",
        ]
    )

    base._setup_packages(executor=fake_executor)


def test_setup_dnf_install_packages_install_error(mocker, fake_executor, fake_process):
    """Verify error is caught from `dnf install` call."""
    error = subprocess.CalledProcessError(100, ["error"])
    base = almalinux.AlmaLinuxBase(alias=almalinux.AlmaLinuxBaseAlias.NINE)

    side_effects = [
        error,  # make dnf install fail
        subprocess.CompletedProcess("args", returncode=0),  # network connectivity check
    ]
    mocker.patch.object(fake_executor, "execute_run", side_effect=side_effects)

    with pytest.raises(BaseConfigurationError) as exc_info:
        base._setup_packages(executor=fake_executor)

    assert exc_info.value == BaseConfigurationError(
        brief="Failed to update system using dnf.",
        details="* Command that failed: 'error'\n* Command exit code: 100",
    )


def test_ensure_image_version_compatible_failure(fake_executor, monkeypatch):
    base_config = almalinux.AlmaLinuxBase(alias=almalinux.AlmaLinuxBaseAlias.NINE)
    monkeypatch.setattr(
        InstanceConfiguration,
        "load",
        lambda **kwargs: InstanceConfiguration(compatibility_tag="invalid-tag"),
    )

    with pytest.raises(BaseCompatibilityError) as exc_info:
        base_config._ensure_instance_config_compatible(executor=fake_executor)

    assert exc_info.value == BaseCompatibilityError(
<<<<<<< HEAD
        "Expected image compatibility tag 'almalinux-base-v4', found 'invalid-tag'"
=======
        "Expected image compatibility tag 'almalinux-base-v5', found 'invalid-tag'"
>>>>>>> 6bf5fcab
    )


def test_get_os_release(fake_process, fake_executor):
    """`_get_os_release` should parse data from `/etc/os-release` to a dict."""
    base_config = almalinux.AlmaLinuxBase(alias=almalinux.AlmaLinuxBaseAlias.NINE)
    fake_process.register_subprocess(
        [*DEFAULT_FAKE_CMD, "cat", "/etc/os-release"],
        stdout='NAME="AlmaLinux"\nVERSION="9.1 (Lime Lynx)"\nID="almalinux"\n'
        'ID_LIKE="rhel centos fedora"\nVERSION_ID="9.1"\n',
    )

    result = base_config._get_os_release(executor=fake_executor)

    assert result == {
        "NAME": "AlmaLinux",
        "ID": "almalinux",
        "VERSION": "9.1 (Lime Lynx)",
        "VERSION_ID": "9.1",
        "ID_LIKE": "rhel centos fedora",
    }


def test_ensure_os_compatible(fake_executor, fake_process, mock_get_os_release):
    """Do nothing if the OS is compatible."""
    base_config = almalinux.AlmaLinuxBase(alias=almalinux.AlmaLinuxBaseAlias.NINE)

    base_config._ensure_os_compatible(executor=fake_executor)

    mock_get_os_release.assert_called_once()


def test_ensure_os_compatible_name_failure(
    fake_executor, fake_process, mock_get_os_release
):
    """Raise an error if the OS name does not match."""
    mock_get_os_release.return_value = {"ID": "ubuntu", "VERSION_ID": "22.04"}
    base_config = almalinux.AlmaLinuxBase(alias=almalinux.AlmaLinuxBaseAlias.NINE)

    with pytest.raises(BaseCompatibilityError) as exc_info:
        base_config._ensure_os_compatible(executor=fake_executor)

    assert exc_info.value == BaseCompatibilityError(
        "Expected OS 'almalinux', found 'ubuntu'"
    )

    mock_get_os_release.assert_called_once()


def test_ensure_os_compatible_version_failure(
    fake_executor, fake_process, mock_get_os_release
):
    """Raise an error if the OS version id does not match."""
    mock_get_os_release.return_value = {"ID": "almalinux", "VERSION_ID": "8.4"}
    base_config = almalinux.AlmaLinuxBase(alias=almalinux.AlmaLinuxBaseAlias.NINE)

    with pytest.raises(BaseCompatibilityError) as exc_info:
        base_config._ensure_os_compatible(executor=fake_executor)

    assert exc_info.value == BaseCompatibilityError(
        "Expected OS version '9', found '8'"
    )

    mock_get_os_release.assert_called_once()


def test_setup_hostname_failure(fake_process, fake_executor):
    base_config = almalinux.AlmaLinuxBase(alias=almalinux.AlmaLinuxBaseAlias.NINE)
    fake_process.register_subprocess(
        [*DEFAULT_FAKE_CMD, "hostname", "-F", "/etc/hostname"],
        returncode=-1,
    )

    with pytest.raises(BaseConfigurationError) as exc_info:
        base_config._setup_hostname(executor=fake_executor)

    assert exc_info.value == BaseConfigurationError(
        brief="Failed to set hostname.",
        details=details_from_called_process_error(
            exc_info.value.__cause__  # type: ignore
        ),
    )


def test_setup_snapd_proxy(fake_executor, fake_process):
    """Verify snapd proxy is set or unset."""
    environment = {
        "http_proxy": "http://foo.bar:8080",
        "https_proxy": "http://foo.bar:8081",
    }
    base_config = almalinux.AlmaLinuxBase(
        alias=almalinux.AlmaLinuxBaseAlias.NINE,
        environment=environment,  # type: ignore
    )
    fake_process.keep_last_process(True)
    fake_process.register([fake_process.any()])

    base_config._setup_snapd_proxy(executor=fake_executor)
    assert [
        *DEFAULT_FAKE_CMD,
        "snap",
        "set",
        "system",
        "proxy.http=http://foo.bar:8080",
    ] in fake_process.calls
    assert [
        *DEFAULT_FAKE_CMD,
        "snap",
        "set",
        "system",
        "proxy.https=http://foo.bar:8081",
    ] in fake_process.calls


@pytest.mark.parametrize("fail_index", list(range(0, 1)))
def test_setup_snapd_proxy_failures(fake_process, fake_executor, fail_index):
    base_config = almalinux.AlmaLinuxBase(alias=almalinux.AlmaLinuxBaseAlias.NINE)

    return_codes = [0, 0]
    return_codes[fail_index] = 1

    fake_process.register_subprocess(
        [*DEFAULT_FAKE_CMD, "snap", "unset", "system", "proxy.http"],
        returncode=return_codes[0],
    )
    fake_process.register_subprocess(
        [*DEFAULT_FAKE_CMD, "snap", "unset", "system", "proxy.https"],
        returncode=return_codes[1],
    )

    with pytest.raises(BaseConfigurationError) as exc_info:
        base_config._setup_snapd_proxy(executor=fake_executor)

    assert exc_info.value == BaseConfigurationError(
        brief="Failed to set the snapd proxy.",
        details=details_from_called_process_error(
            exc_info.value.__cause__  # type: ignore
        ),
    )


@pytest.mark.usefixtures("stub_verify_network")
@pytest.mark.parametrize("fail_index", list(range(0, 2)))
def test_pre_setup_snapd_failures(fake_process, fake_executor, fail_index):
    base_config = almalinux.AlmaLinuxBase(alias=almalinux.AlmaLinuxBaseAlias.NINE)

    return_codes = [0, 0]
    return_codes[fail_index] = 1

    fake_process.register_subprocess(
        [*DEFAULT_FAKE_CMD, "systemctl", "is-active", "systemd-udevd"],
        stdout="inactive",
    )
    fake_process.register_subprocess(
        [*DEFAULT_FAKE_CMD, "systemctl", "enable", "systemd-udevd"],
        returncode=return_codes[0],
    )
    fake_process.register_subprocess(
        [*DEFAULT_FAKE_CMD, "systemctl", "start", "systemd-udevd"],
        returncode=return_codes[1],
    )

    with pytest.raises(BaseConfigurationError) as exc_info:
        base_config._pre_setup_snapd(executor=fake_executor)

    assert exc_info.value == BaseConfigurationError(
        brief="Failed to enable systemd-udevd service.",
        details=details_from_called_process_error(
            exc_info.value.__cause__  # type: ignore
        ),
    )


@pytest.mark.usefixtures("stub_verify_network")
def test_setup_snapd_failures(fake_process, fake_executor):
    base_config = almalinux.AlmaLinuxBase(alias=almalinux.AlmaLinuxBaseAlias.NINE)

    fake_process.register_subprocess(
        [*DEFAULT_FAKE_CMD, "dnf", "install", "-y", "snapd"],
        returncode=1,
    )

    with pytest.raises(BaseConfigurationError) as exc_info:
        base_config._setup_snapd(executor=fake_executor)

    assert exc_info.value == BaseConfigurationError(
        brief="Failed to setup snapd.",
        details=details_from_called_process_error(
            exc_info.value.__cause__  # type: ignore
        ),
    )


@pytest.mark.parametrize("fail_index", list(range(0, 8)))
def test_post_setup_snapd_failures(fake_process, fake_executor, fail_index):
    base_config = almalinux.AlmaLinuxBase(alias=almalinux.AlmaLinuxBaseAlias.NINE)

    return_codes = [0] * 8
    return_codes[fail_index] = 1

    fake_process.register_subprocess(
        [*DEFAULT_FAKE_CMD, "ln", "-sf", "/var/lib/snapd/snap", "/snap"],
        returncode=return_codes[0],
    )
    fake_process.register_subprocess(
        [*DEFAULT_FAKE_CMD, "systemctl", "enable", "--now", "snapd.socket"],
        returncode=return_codes[1],
    )
    fake_process.register_subprocess(
        [*DEFAULT_FAKE_CMD, "systemctl", "restart", "snapd.service"],
        returncode=return_codes[2],
    )
    fake_process.register_subprocess(
        [*DEFAULT_FAKE_CMD, "snap", "wait", "system", "seed.loaded"],
        returncode=return_codes[3],
    )
    fake_process.register_subprocess(
        [*DEFAULT_FAKE_CMD, "snap", "refresh", "--hold"],
        returncode=return_codes[4],
    )
    fake_process.register_subprocess(
        [*DEFAULT_FAKE_CMD, "snap", "watch", "--last=auto-refresh?"],
        returncode=return_codes[5],
    )
    fake_process.register_subprocess(
        [*DEFAULT_FAKE_CMD, "snap", "unset", "system", "proxy.http"],
        returncode=return_codes[6],
    )
    fake_process.register_subprocess(
        [*DEFAULT_FAKE_CMD, "snap", "unset", "system", "proxy.https"],
        returncode=return_codes[7],
    )

    with pytest.raises(BaseConfigurationError):
        base_config._post_setup_snapd(executor=fake_executor)


@pytest.mark.parametrize("fail_index", list(range(0, 2)))
def test_post_warmup_snapd_failures(fake_process, fake_executor, fail_index):
    base_config = almalinux.AlmaLinuxBase(alias=almalinux.AlmaLinuxBaseAlias.NINE)

    return_codes = [0] * 2
    return_codes[fail_index] = 1

    fake_process.register_subprocess(
        [*DEFAULT_FAKE_CMD, "snap", "unset", "system", "proxy.http"],
        returncode=return_codes[0],
    )
    fake_process.register_subprocess(
        [*DEFAULT_FAKE_CMD, "snap", "unset", "system", "proxy.https"],
        returncode=return_codes[1],
    )

    with pytest.raises(BaseConfigurationError) as raised:
        base_config._warmup_snapd(executor=fake_executor)

    assert raised.value == BaseConfigurationError(
        brief="Failed to set the snapd proxy.",
        details=details_from_called_process_error(
            raised.value.__cause__  # type: ignore
        ),
    )


@pytest.mark.parametrize("alias", list(almalinux.AlmaLinuxBaseAlias))
@pytest.mark.parametrize("system_running_ready_stdout", ["degraded", "running"])
def test_wait_for_system_ready(
    fake_executor, fake_process, alias, system_running_ready_stdout
):
    base_config = almalinux.AlmaLinuxBase(alias=alias)
    base_config._retry_wait = 0.01
    fake_process.register_subprocess(
        [*DEFAULT_FAKE_CMD, "systemctl", "is-system-running"],
        stdout="not-ready",
        returncode=-1,
    )
    fake_process.register_subprocess(
        [*DEFAULT_FAKE_CMD, "systemctl", "is-system-running"], stdout="still-not-ready"
    )
    fake_process.register_subprocess(
        [*DEFAULT_FAKE_CMD, "systemctl", "is-system-running"],
        stdout=system_running_ready_stdout,
    )
    fake_process.register_subprocess(
        [*DEFAULT_FAKE_CMD, "getent", "hosts", "snapcraft.io"],
        returncode=-1,
    )
    fake_process.register_subprocess(
        [*DEFAULT_FAKE_CMD, "getent", "hosts", "snapcraft.io"],
        returncode=0,
    )

    base_config.wait_until_ready(executor=fake_executor)

    assert fake_executor.records_of_push_file_io == []
    assert fake_executor.records_of_pull_file == []
    assert fake_executor.records_of_push_file == []
    assert list(fake_process.calls) == [
        [
            *DEFAULT_FAKE_CMD,
            "systemctl",
            "is-system-running",
        ],
        [
            *DEFAULT_FAKE_CMD,
            "systemctl",
            "is-system-running",
        ],
        [
            *DEFAULT_FAKE_CMD,
            "systemctl",
            "is-system-running",
        ],
        [
            *DEFAULT_FAKE_CMD,
            "getent",
            "hosts",
            "snapcraft.io",
        ],
        [
            *DEFAULT_FAKE_CMD,
            "getent",
            "hosts",
            "snapcraft.io",
        ],
    ]


@pytest.mark.parametrize("alias", list(almalinux.AlmaLinuxBaseAlias))
def test_wait_for_system_ready_timeout(fake_executor, fake_process, alias):
    base_config = almalinux.AlmaLinuxBase(
        alias=alias,
    )
    base_config._timeout_simple = 0.01
    base_config._retry_wait = 0.01
    fake_process.register_subprocess(
        [*DEFAULT_FAKE_CMD, "systemctl", "is-system-running"],
        stdout="not-ready",
        returncode=-1,
    )

    with pytest.raises(BaseConfigurationError) as exc_info:
        base_config.wait_until_ready(executor=fake_executor)

    assert exc_info.value == BaseConfigurationError(
        brief="Timed out waiting for environment to be ready."
    )


@pytest.mark.parametrize("alias", list(almalinux.AlmaLinuxBaseAlias))
def test_wait_for_system_ready_timeout_in_network(
    fake_executor, fake_process, alias, monkeypatch
):
    base_config = almalinux.AlmaLinuxBase(alias=alias)
    base_config._timeout_simple = 0.01
    base_config._retry_wait = 0.01
    monkeypatch.setattr(
        base_config, "_setup_wait_for_system_ready", lambda **kwargs: None
    )

    fake_process.register_subprocess(
        [*DEFAULT_FAKE_CMD, "getent", "hosts", "snapcraft.io"],
        returncode=-1,
    )

    with pytest.raises(BaseConfigurationError) as exc_info:
        base_config.wait_until_ready(executor=fake_executor)

    assert exc_info.value == BaseConfigurationError(
        brief="Timed out waiting for networking to be ready."
    )


def test_update_compatibility_tag(fake_executor, mock_load):
    """`update_compatibility_tag()` should update the instance config."""
    base_config = almalinux.AlmaLinuxBase(
        alias=almalinux.AlmaLinuxBaseAlias.NINE, compatibility_tag="test-tag"
    )

    base_config._update_compatibility_tag(executor=fake_executor)

    assert fake_executor.records_of_push_file_io == [
        {
            "content": b"compatibility_tag: test-tag\n",
            "destination": "/etc/craft-instance.conf",
            "file_mode": "0644",
            "group": "root",
            "user": "root",
        }
    ]


@pytest.mark.parametrize("status", [True, False])
def test_update_setup_status(fake_executor, mock_load, status):
    """`update_setup_status()` should update the instance config."""
    base_config = almalinux.AlmaLinuxBase(alias=almalinux.AlmaLinuxBaseAlias.NINE)

    base_config._update_setup_status(executor=fake_executor, status=status)

    assert fake_executor.records_of_push_file_io == [
        {
            "content": (
<<<<<<< HEAD
                "compatibility_tag: almalinux-base-v4\n"
=======
                "compatibility_tag: almalinux-base-v5\n"
>>>>>>> 6bf5fcab
                f"setup: {str(status).lower()}\n".encode()
            ),
            "destination": "/etc/craft-instance.conf",
            "file_mode": "0644",
            "group": "root",
            "user": "root",
        }
    ]


def test_ensure_config_compatible_validation_error(fake_executor, mock_load):
    mock_load.side_effect = (ValidationError("foo", InstanceConfiguration),)

    base_config = almalinux.AlmaLinuxBase(alias=almalinux.AlmaLinuxBaseAlias.NINE)

    with pytest.raises(BaseConfigurationError) as exc_info:
        base_config._ensure_instance_config_compatible(executor=fake_executor)

    assert exc_info.value == BaseConfigurationError(
        brief="Failed to parse instance configuration file."
    )


def test_ensure_config_compatible_empty_config_returns_none(fake_executor, mock_load):
    mock_load.return_value = None

    base_config = almalinux.AlmaLinuxBase(alias=almalinux.AlmaLinuxBaseAlias.NINE)

    assert (
        base_config._ensure_instance_config_compatible(executor=fake_executor) is None
    )


def test_ensure_setup_completed(fake_executor, logs, mock_load):
    """Verify the setup was completed by checking the instance config file."""
    mock_load.return_value = InstanceConfiguration(setup=True)

    base_config = almalinux.AlmaLinuxBase(alias=almalinux.AlmaLinuxBaseAlias.NINE)

    assert base_config._ensure_setup_completed(executor=fake_executor) is None

    assert "Instance has already been setup." in logs.debug


@pytest.mark.parametrize(
    ("error", "error_message"),
    [
        (
            ValidationError("foo", InstanceConfiguration),
            "failed to parse instance configuration file",
        ),
        (FileNotFoundError, "failed to find instance config file"),
    ],
)
def test_ensure_setup_completed_load_error(
    error, error_message, fake_executor, mock_load
):
    """Raise an error when the instance config cannot be loaded."""
    mock_load.side_effect = error

    base_config = almalinux.AlmaLinuxBase(alias=almalinux.AlmaLinuxBaseAlias.NINE)

    with pytest.raises(BaseCompatibilityError) as raised:
        base_config._ensure_setup_completed(executor=fake_executor)

    assert raised.value == BaseCompatibilityError(error_message)


def test_ensure_setup_completed_empty_config(fake_executor, mock_load):
    """Raise an error if the instance config is empty."""
    mock_load.return_value = None

    base_config = almalinux.AlmaLinuxBase(alias=almalinux.AlmaLinuxBaseAlias.NINE)

    with pytest.raises(BaseCompatibilityError) as raised:
        base_config._ensure_setup_completed(executor=fake_executor)

    assert raised.value == BaseCompatibilityError("instance config is empty")


@pytest.mark.parametrize("status", [None, False])
def test_ensuresetup_completed_not_setup(status, fake_executor, mock_load):
    """Raise an error if the setup was not completed (setup field is None or False)."""
    mock_load.return_value = InstanceConfiguration(setup=status)

    base_config = almalinux.AlmaLinuxBase(alias=almalinux.AlmaLinuxBaseAlias.NINE)

    with pytest.raises(BaseCompatibilityError) as raised:
        base_config._ensure_setup_completed(executor=fake_executor)

    assert raised.value == BaseCompatibilityError("instance is marked as not setup")


@pytest.mark.parametrize(
    "environment",
    [
        None,
        {
            "https_proxy": "http://foo.bar:8081",
            "http_proxy": "http://foo.bar:8080",
        },
    ],
)
@pytest.mark.parametrize("cache_path", [None, pathlib.Path("/tmp")])
def test_warmup_overall(
    environment, fake_process, fake_executor, mock_load, mocker, cache_path
):
    mock_load.return_value = InstanceConfiguration(
<<<<<<< HEAD
        compatibility_tag="almalinux-base-v4", setup=True
=======
        compatibility_tag="almalinux-base-v5", setup=True
>>>>>>> 6bf5fcab
    )
    alias = almalinux.AlmaLinuxBaseAlias.NINE

    if environment is None:
        environment = almalinux.AlmaLinuxBase.default_command_environment()

    base_config = almalinux.AlmaLinuxBase(
        alias=alias,
        environment=environment,
    )

    fake_process.register_subprocess(
        [*DEFAULT_FAKE_CMD, "cat", "/etc/os-release"],
        stdout=dedent(
            f"""\
            NAME="AlmaLinux"
            ID="almalinux"
            ID_LIKE="rhel centos fedora"
            VERSION_ID="{alias.value}.1"
            """
        ),
    )
    fake_process.register_subprocess(
        [*DEFAULT_FAKE_CMD, "systemctl", "is-system-running"], stdout="degraded"
    )
    fake_process.register_subprocess(
        [*DEFAULT_FAKE_CMD, "bash", "-c", "echo -n ${XDG_CACHE_HOME:-${HOME}/.cache}"],
        stdout="/root/.cache",
    )
    fake_process.register_subprocess(
        [*DEFAULT_FAKE_CMD, "getent", "hosts", "snapcraft.io"]
    )
    fake_process.register_subprocess(
        [*DEFAULT_FAKE_CMD, "snap", "set", "system", "proxy.http=http://foo.bar:8080"]
    )
    fake_process.register_subprocess(
        [*DEFAULT_FAKE_CMD, "snap", "unset", "system", "proxy.http"]
    )
    fake_process.register_subprocess(
        [*DEFAULT_FAKE_CMD, "snap", "set", "system", "proxy.https=http://foo.bar:8081"]
    )
    fake_process.register_subprocess(
        [*DEFAULT_FAKE_CMD, "snap", "unset", "system", "proxy.https"]
    )

    base_config.warmup(executor=fake_executor)

    assert fake_executor.records_of_push_file_io == []
    assert fake_executor.records_of_pull_file == []
    assert fake_executor.records_of_push_file == []


def test_warmup_bad_os(fake_process, fake_executor, mock_load):
    mock_load.return_value = InstanceConfiguration(
<<<<<<< HEAD
        compatibility_tag="almalinux-base-v4", setup=True
=======
        compatibility_tag="almalinux-base-v5", setup=True
>>>>>>> 6bf5fcab
    )
    base_config = almalinux.AlmaLinuxBase(
        alias=almalinux.AlmaLinuxBaseAlias.NINE,
        environment=almalinux.AlmaLinuxBase.default_command_environment(),
    )

    fake_process.register_subprocess(
        [*DEFAULT_FAKE_CMD, "cat", "/etc/os-release"],
        stdout=dedent(
            """\
            NAME="D.O.S."
            ID=dos
            ID_LIKE=dos
            VERSION_ID="DOS 5.1"
            """
        ),
    )

    with pytest.raises(BaseCompatibilityError):
        base_config.warmup(executor=fake_executor)


def test_warmup_bad_instance_config(fake_process, fake_executor, mock_load):
    mock_load.return_value = InstanceConfiguration(
<<<<<<< HEAD
        compatibility_tag="almalinux-base-v4", setup=True
=======
        compatibility_tag="almalinux-base-v5", setup=True
>>>>>>> 6bf5fcab
    )
    alias = almalinux.AlmaLinuxBaseAlias.NINE
    base_config = almalinux.AlmaLinuxBase(
        alias=alias,
        environment=almalinux.AlmaLinuxBase.default_command_environment(),
    )
    base_config.compatibility_tag = "different-tag"

    fake_process.register_subprocess(
        [*DEFAULT_FAKE_CMD, "cat", "/etc/os-release"],
        stdout=dedent(
            f"""\
            NAME="AlmaLinux"
            ID="almalinux"
            ID_LIKE="rhel centos fedora"
            VERSION_ID="{alias.value}.1"
            """
        ),
    )

    with pytest.raises(BaseCompatibilityError):
        base_config.warmup(executor=fake_executor)


@pytest.mark.parametrize("setup", [False, None])
def test_warmup_not_setup(setup, fake_process, fake_executor, mock_load):
    """Raise a BaseConfigurationError if the instance is not setup."""
    mock_load.return_value = InstanceConfiguration(
<<<<<<< HEAD
        compatibility_tag="almalinux-base-v4", setup=setup
=======
        compatibility_tag="almalinux-base-v5", setup=setup
>>>>>>> 6bf5fcab
    )
    alias = almalinux.AlmaLinuxBaseAlias.NINE
    base_config = almalinux.AlmaLinuxBase(
        alias=alias,
        environment=almalinux.AlmaLinuxBase.default_command_environment(),
    )

    fake_process.register_subprocess(
        [*DEFAULT_FAKE_CMD, "cat", "/etc/os-release"],
        stdout=dedent(
            f"""\
            NAME="AlmaLinux"
            ID="almalinux"
            ID_LIKE="rhel centos fedora"
            VERSION_ID="{alias.value}"
            """
        ),
    )

    with pytest.raises(BaseCompatibilityError) as raised:
        base_config.warmup(executor=fake_executor)

    assert raised.value == BaseCompatibilityError("instance is marked as not setup")


def test_warmup_never_ready(fake_process, fake_executor, mock_load):
    mock_load.return_value = InstanceConfiguration(
<<<<<<< HEAD
        compatibility_tag="almalinux-base-v4", setup=True
=======
        compatibility_tag="almalinux-base-v5", setup=True
>>>>>>> 6bf5fcab
    )
    alias = almalinux.AlmaLinuxBaseAlias.NINE
    base_config = almalinux.AlmaLinuxBase(
        alias=alias,
        environment=almalinux.AlmaLinuxBase.default_command_environment(),
    )
    base_config._timeout_simple = 0.01
    base_config._retry_wait = 0.02

    fake_process.register_subprocess(
        [*DEFAULT_FAKE_CMD, "cat", "/etc/os-release"],
        stdout=dedent(
            f"""\
            NAME="AlmaLinux"
            ID="almalinux"
            ID_LIKE="rhel centos fedora"
            VERSION_ID="{alias.value}.1"
            """
        ),
    )
    for _ in range(3):  # it will called twice until timeout, one extra for safety
        fake_process.register_subprocess(
            [*DEFAULT_FAKE_CMD, "systemctl", "is-system-running"],
            stdout="starting",
        )

    with pytest.raises(BaseConfigurationError):
        base_config.warmup(executor=fake_executor)


def test_warmup_never_network(fake_process, fake_executor, mock_load):
    mock_load.return_value = InstanceConfiguration(
<<<<<<< HEAD
        compatibility_tag="almalinux-base-v4", setup=True
=======
        compatibility_tag="almalinux-base-v5", setup=True
>>>>>>> 6bf5fcab
    )
    alias = almalinux.AlmaLinuxBaseAlias.NINE
    base_config = almalinux.AlmaLinuxBase(
        alias=alias,
        environment=almalinux.AlmaLinuxBase.default_command_environment(),
    )
    base_config._timeout_simple = 0.01
    base_config._retry_wait = 0.02

    fake_process.register_subprocess(
        [*DEFAULT_FAKE_CMD, "cat", "/etc/os-release"],
        stdout=dedent(
            f"""\
            NAME="AlmaLinux"
            ID="almalinux"
            ID_LIKE="rhel centos fedora"
            VERSION_ID="{alias.value}"
            """
        ),
    )
    fake_process.register_subprocess(
        [*DEFAULT_FAKE_CMD, "systemctl", "is-system-running"], stdout="degraded"
    )
    for _ in range(3):  # it will called twice until timeout, one extra for safety
        fake_process.register_subprocess(
            [*DEFAULT_FAKE_CMD, "getent", "hosts", "snapcraft.io"], returncode=1
        )

    with pytest.raises(BaseConfigurationError):
        base_config.warmup(executor=fake_executor)


@pytest.mark.parametrize(
    "hostname",
    [
        "t",
        "test",
        "test1",
        "test-1",
        "1-test",
        "this-is-40-characters-xxxxxxxxxxxxxxxxxx",
        "this-is-63-characters-xxxxxxxxxxxxxxxxxxxxxxxxxxxxxxxxxxxxxxxxx",
    ],
)
def test_set_hostname_unchanged(hostname, logs):
    """Verify hostnames that are already compliant are not changed."""
    base_config = almalinux.AlmaLinuxBase(
        alias=almalinux.AlmaLinuxBaseAlias.NINE,
        hostname=hostname,
    )

    assert base_config._hostname == hostname
    assert Exact(f"Using hostname '{hostname}'") in logs.debug


@pytest.mark.parametrize(
    ("hostname", "expected_hostname"),
    [
        # trim away invalid beginning characters
        ("-test", "test"),
        # trim away invalid ending characters
        ("test-", "test"),
        ("test--", "test"),
        ("test1-", "test1"),
        # trim away invalid characters
        ("test$", "test"),
        ("test-!@#$%^&*()test", "test-test"),
        ("$1test", "1test"),
        ("test-$", "test"),
        # this name contains invalid characters so it gets converted, even
        # though it is 63 characters
        (
            "this-is-63-characters-with-invalid-characters-$$$xxxxxxxxxxxxxX",
            "this-is-63-characters-with-invalid-characters-xxxxxxxxxxxxxX",
        ),
        # this name is longer than 63 characters, so it gets converted
        (
            "this-is-64-characters-with-valid-characters-xxxxxxxxxxxxxxxxxxXx",
            "this-is-64-characters-with-valid-characters-xxxxxxxxxxxxxxxxxxX",
        ),
        # trim away away invalid characters and truncate to 63 characters
        (
            "-this-is-64-characters-and-has-invalid-characters-$$$xxxxxxxxxx-",
            "this-is-64-characters-and-has-invalid-characters-xxxxxxxxxx",
        ),
        # ensure invalid ending characters are removed after truncating
        (
            "this-is-64-characters-and-has-a-hyphen-at-character-63-xxxxxxx-x",
            "this-is-64-characters-and-has-a-hyphen-at-character-63-xxxxxxx",
        ),
    ],
)
def test_set_hostname(hostname, expected_hostname, logs):
    """Verify hostname is compliant with hostname naming conventions."""
    base_config = almalinux.AlmaLinuxBase(
        alias=almalinux.AlmaLinuxBaseAlias.NINE,
        hostname=hostname,
    )

    assert base_config._hostname == expected_hostname
    assert Exact(f"Using hostname '{expected_hostname}'") in logs.debug


@pytest.mark.parametrize(
    "hostname",
    [
        "",
        "-",
        "$$$",
        "-$-$-",
    ],
)
def test_set_hostname_invalid(hostname):
    """Verify invalid hostnames raise an error."""
    with pytest.raises(BaseConfigurationError) as error:
        almalinux.AlmaLinuxBase(
            alias=almalinux.AlmaLinuxBaseAlias.NINE, hostname=hostname
        )

    assert error.value == BaseConfigurationError(
        brief=f"failed to create base with hostname {hostname!r}.",
        details="hostname must contain at least one alphanumeric character",
    )


def test_execute_run_default(fake_executor):
    """Default _execute_run behaviour."""
    base_config = almalinux.AlmaLinuxBase(alias=almalinux.AlmaLinuxBaseAlias.NINE)
    command = ["the", "command"]
    with patch.object(fake_executor, "execute_run") as mock:
        base_config._execute_run(command, executor=fake_executor)

    mock.assert_called_with(
        command, check=True, capture_output=True, text=False, timeout=None
    )


def test_execute_run_options_for_run(fake_executor):
    """Different options to control how run is called."""
    base_config = almalinux.AlmaLinuxBase(alias=almalinux.AlmaLinuxBaseAlias.NINE)
    command = ["the", "command"]
    with patch.object(fake_executor, "execute_run") as mock:
        base_config._execute_run(
            command,
            executor=fake_executor,
            check=False,
            capture_output=False,
            text=True,
            timeout=None,
        )

    mock.assert_called_with(
        command, check=False, capture_output=False, text=True, timeout=None
    )


def test_execute_run_command_failed_no_verify_network(fake_process, fake_executor):
    """The command failed but network verification was not asked."""
    base_config = almalinux.AlmaLinuxBase(alias=almalinux.AlmaLinuxBaseAlias.NINE)
    command = ["the", "command"]
    fake_process.register_subprocess([*DEFAULT_FAKE_CMD, *command], returncode=1)

    # we know that network is not verified because otherwise we'll get
    # a ProcessNotRegisteredError for the verification process
    with pytest.raises(subprocess.CalledProcessError):
        base_config._execute_run(command, executor=fake_executor)


@pytest.mark.parametrize("proxy_variable_name", ["HTTPS_PROXY", "https_proxy"])
def test_execute_run_command_failed_verify_network_proxy(
    fake_process, fake_executor, monkeypatch, proxy_variable_name
):
    """The command failed, network verification was asked, but there is a proxy."""
    base_config = almalinux.AlmaLinuxBase(alias=almalinux.AlmaLinuxBaseAlias.NINE)
    command = ["the", "command"]
    fake_process.register_subprocess([*DEFAULT_FAKE_CMD, *command], returncode=1)

    monkeypatch.setenv(proxy_variable_name, "https://someproxy.net:8080/")

    # we know that network is not verified because otherwise we'll get
    # a ProcessNotRegisteredError for the verification process
    with pytest.raises(subprocess.CalledProcessError):
        base_config._execute_run(command, executor=fake_executor, verify_network=True)


def test_execute_run_verify_network_run_ok(fake_process, fake_executor):
    """Indicated network verification but process completed ok."""
    base_config = almalinux.AlmaLinuxBase(alias=almalinux.AlmaLinuxBaseAlias.NINE)
    command = ["the", "command"]
    fake_process.register_subprocess([*DEFAULT_FAKE_CMD, *command], returncode=0)

    # we know that network is not verified because otherwise we'll get
    # a ProcessNotRegisteredError for the verification process
    proc = base_config._execute_run(
        command, executor=fake_executor, verify_network=True
    )
    assert proc.returncode == 0


@pytest.mark.usefixtures("stub_verify_network")
def test_execute_run_verify_network_connectivity_ok(fake_process, fake_executor):
    """Network verified after process failure, connectivity ok."""
    base_config = almalinux.AlmaLinuxBase(alias=almalinux.AlmaLinuxBaseAlias.NINE)
    command = ["the", "command"]

    fake_process.register_subprocess([*DEFAULT_FAKE_CMD, *command], returncode=1)

    with pytest.raises(subprocess.CalledProcessError):
        base_config._execute_run(command, executor=fake_executor, verify_network=True)


def test_execute_run_verify_network_connectivity_missing(fake_process, fake_executor):
    """Network verified after process failure, no connectivity."""
    base_config = almalinux.AlmaLinuxBase(alias=almalinux.AlmaLinuxBaseAlias.NINE)
    command = ["the", "command"]

    fake_process.register_subprocess(
        [*DEFAULT_FAKE_CMD, "bash", "-c", "exec 3<> /dev/tcp/snapcraft.io/443"],
        returncode=1,
    )
    fake_process.register_subprocess([*DEFAULT_FAKE_CMD, *command], returncode=1)

    with pytest.raises(NetworkError) as exc_info:
        base_config._execute_run(command, executor=fake_executor, verify_network=True)
    assert isinstance(exc_info.value.__cause__, subprocess.CalledProcessError)


def test_execute_run_bad_check_verifynetwork_combination(fake_executor):
    """Cannot ask for network verification and avoid checking."""
    base_config = almalinux.AlmaLinuxBase(alias=almalinux.AlmaLinuxBaseAlias.NINE)
    with pytest.raises(RuntimeError):
        base_config._execute_run(
            ["cmd"], executor=fake_executor, check=False, verify_network=True
        )


@pytest.mark.usefixtures("stub_verify_network")
def test_network_connectivity_yes(fake_executor, fake_process):
    """Connectivity is ok."""
    base_config = almalinux.AlmaLinuxBase(alias=almalinux.AlmaLinuxBaseAlias.NINE)

    assert base_config._network_connected(executor=fake_executor) is True


def test_network_connectivity_no(fake_executor, fake_process):
    """Connectivity missing."""
    base_config = almalinux.AlmaLinuxBase(alias=almalinux.AlmaLinuxBaseAlias.NINE)
    fake_process.register_subprocess(
        [*DEFAULT_FAKE_CMD, "bash", "-c", "exec 3<> /dev/tcp/snapcraft.io/443"],
        returncode=1,
    )
    assert base_config._network_connected(executor=fake_executor) is False


def test_network_connectivity_timeouts(fake_executor, fake_process):
    """Check that timeout is used.

    This test does not register the fake subprocess with a long wait because to make it
    resilient to CIs it would need a too long waiting.
    """
    base_config = almalinux.AlmaLinuxBase(alias=almalinux.AlmaLinuxBaseAlias.NINE)
    cmd = ["bash", "-c", "exec 3<> /dev/tcp/snapcraft.io/443"]
    timeout_expired = subprocess.TimeoutExpired(cmd, timeout=5)
    with patch.object(
        fake_executor, "execute_run", side_effect=timeout_expired
    ) as mock:
        assert base_config._network_connected(executor=fake_executor) is False
    mock.assert_called_with(cmd, check=False, capture_output=True, timeout=10)


def test_disable_and_wait_for_snap_refresh_hold_error(fake_process, fake_executor):
    """Raise BaseConfigurationError when the command to hold snap refreshes fails."""
    base_config = almalinux.AlmaLinuxBase(alias=almalinux.AlmaLinuxBaseAlias.NINE)
    fake_process.register_subprocess(
        [*DEFAULT_FAKE_CMD, "snap", "refresh", "--hold"], returncode=-1
    )

    with pytest.raises(BaseConfigurationError) as exc_info:
        base_config._disable_and_wait_for_snap_refresh(executor=fake_executor)

    assert exc_info.value == BaseConfigurationError(
        brief="Failed to hold snap refreshes.",
        details=details_from_called_process_error(
            exc_info.value.__cause__  # type: ignore
        ),
    )


def test_disable_and_wait_for_snap_refresh_wait_error(fake_process, fake_executor):
    """Raise BaseConfigurationError when the `snap watch` command fails."""
    base_config = almalinux.AlmaLinuxBase(alias=almalinux.AlmaLinuxBaseAlias.NINE)
    fake_process.register_subprocess([*DEFAULT_FAKE_CMD, "snap", "refresh", "--hold"])
    fake_process.register_subprocess(
        [*DEFAULT_FAKE_CMD, "snap", "watch", "--last=auto-refresh?"],
        returncode=-1,
    )

    with pytest.raises(BaseConfigurationError) as exc_info:
        base_config._disable_and_wait_for_snap_refresh(executor=fake_executor)

    assert exc_info.value == BaseConfigurationError(
        brief="Failed to wait for snap refreshes to complete.",
        details=details_from_called_process_error(
            exc_info.value.__cause__  # type: ignore
        ),
    )<|MERGE_RESOLUTION|>--- conflicted
+++ resolved
@@ -40,11 +40,7 @@
 def mock_load(mocker):
     return mocker.patch(
         "craft_providers.instance_config.InstanceConfiguration.load",
-<<<<<<< HEAD
-        return_value=InstanceConfiguration(compatibility_tag="almalinux-base-v4"),
-=======
         return_value=InstanceConfiguration(compatibility_tag="almalinux-base-v5"),
->>>>>>> 6bf5fcab
     )
 
 
@@ -153,11 +149,7 @@
     ],
 )
 @pytest.mark.parametrize(
-<<<<<<< HEAD
-    ("tag", "expected_tag"), [(None, "almalinux-base-v4"), ("test-tag", "test-tag")]
-=======
     ("tag", "expected_tag"), [(None, "almalinux-base-v5"), ("test-tag", "test-tag")]
->>>>>>> 6bf5fcab
 )
 def test_setup(
     fake_process,
@@ -661,11 +653,7 @@
         base_config._ensure_instance_config_compatible(executor=fake_executor)
 
     assert exc_info.value == BaseCompatibilityError(
-<<<<<<< HEAD
-        "Expected image compatibility tag 'almalinux-base-v4', found 'invalid-tag'"
-=======
         "Expected image compatibility tag 'almalinux-base-v5', found 'invalid-tag'"
->>>>>>> 6bf5fcab
     )
 
 
@@ -1068,11 +1056,7 @@
     assert fake_executor.records_of_push_file_io == [
         {
             "content": (
-<<<<<<< HEAD
-                "compatibility_tag: almalinux-base-v4\n"
-=======
                 "compatibility_tag: almalinux-base-v5\n"
->>>>>>> 6bf5fcab
                 f"setup: {str(status).lower()}\n".encode()
             ),
             "destination": "/etc/craft-instance.conf",
@@ -1181,11 +1165,7 @@
     environment, fake_process, fake_executor, mock_load, mocker, cache_path
 ):
     mock_load.return_value = InstanceConfiguration(
-<<<<<<< HEAD
-        compatibility_tag="almalinux-base-v4", setup=True
-=======
         compatibility_tag="almalinux-base-v5", setup=True
->>>>>>> 6bf5fcab
     )
     alias = almalinux.AlmaLinuxBaseAlias.NINE
 
@@ -1240,11 +1220,7 @@
 
 def test_warmup_bad_os(fake_process, fake_executor, mock_load):
     mock_load.return_value = InstanceConfiguration(
-<<<<<<< HEAD
-        compatibility_tag="almalinux-base-v4", setup=True
-=======
         compatibility_tag="almalinux-base-v5", setup=True
->>>>>>> 6bf5fcab
     )
     base_config = almalinux.AlmaLinuxBase(
         alias=almalinux.AlmaLinuxBaseAlias.NINE,
@@ -1269,11 +1245,7 @@
 
 def test_warmup_bad_instance_config(fake_process, fake_executor, mock_load):
     mock_load.return_value = InstanceConfiguration(
-<<<<<<< HEAD
-        compatibility_tag="almalinux-base-v4", setup=True
-=======
         compatibility_tag="almalinux-base-v5", setup=True
->>>>>>> 6bf5fcab
     )
     alias = almalinux.AlmaLinuxBaseAlias.NINE
     base_config = almalinux.AlmaLinuxBase(
@@ -1302,11 +1274,7 @@
 def test_warmup_not_setup(setup, fake_process, fake_executor, mock_load):
     """Raise a BaseConfigurationError if the instance is not setup."""
     mock_load.return_value = InstanceConfiguration(
-<<<<<<< HEAD
-        compatibility_tag="almalinux-base-v4", setup=setup
-=======
         compatibility_tag="almalinux-base-v5", setup=setup
->>>>>>> 6bf5fcab
     )
     alias = almalinux.AlmaLinuxBaseAlias.NINE
     base_config = almalinux.AlmaLinuxBase(
@@ -1334,11 +1302,7 @@
 
 def test_warmup_never_ready(fake_process, fake_executor, mock_load):
     mock_load.return_value = InstanceConfiguration(
-<<<<<<< HEAD
-        compatibility_tag="almalinux-base-v4", setup=True
-=======
         compatibility_tag="almalinux-base-v5", setup=True
->>>>>>> 6bf5fcab
     )
     alias = almalinux.AlmaLinuxBaseAlias.NINE
     base_config = almalinux.AlmaLinuxBase(
@@ -1371,11 +1335,7 @@
 
 def test_warmup_never_network(fake_process, fake_executor, mock_load):
     mock_load.return_value = InstanceConfiguration(
-<<<<<<< HEAD
-        compatibility_tag="almalinux-base-v4", setup=True
-=======
         compatibility_tag="almalinux-base-v5", setup=True
->>>>>>> 6bf5fcab
     )
     alias = almalinux.AlmaLinuxBaseAlias.NINE
     base_config = almalinux.AlmaLinuxBase(
