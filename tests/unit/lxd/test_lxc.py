--- conflicted
+++ resolved
@@ -2699,11 +2699,7 @@
     assert len(fake_process.calls) == 1
 
 
-<<<<<<< HEAD
-def test_enable_pro_service_success(fake_process):
-=======
 def test_attach_pro_subscription_success(fake_process):
->>>>>>> 2bd0ca66
     fake_process.register_subprocess(
         [
             "lxc",
@@ -2714,7 +2710,108 @@
             "--",
             "pro",
             "api",
-<<<<<<< HEAD
+            "u.pro.attach.token.full_token_attach.v1",
+            "--data",
+            "-",
+        ],
+        stdout=b"""{"_schema_version": "v1", "data": {"attributes": {"enabled": [], "reboot_required": false}, "meta": {"environment_vars": []}, "type": "FullTokenAttach"}, "errors": [], "result": "success", "version": "32.3.1~24.04", "warnings": []}""",
+    )
+
+    assert (
+        LXC().attach_pro_subscription(
+            instance_name="test-instance",
+            pro_token="random",  # noqa: S106
+            project="test-project",
+            remote="test-remote",
+        )
+        is None
+    )
+
+    assert len(fake_process.calls) == 1
+
+
+def test_attach_pro_subscription_failed(fake_process):
+    fake_process.register_subprocess(
+        [
+            "lxc",
+            "--project",
+            "test-project",
+            "exec",
+            "test-remote:test-instance",
+            "--",
+            "pro",
+            "api",
+            "u.pro.attach.token.full_token_attach.v1",
+            "--data",
+            "-",
+        ],
+        stdout=b"""{"_schema_version": "v1", "data": {"attributes": {"enabled": [], "reboot_required": false}, "meta": {"environment_vars": []}, "type": "FullTokenAttach"}, "errors": ["Unknown"], "result": "failure", "version": "32.3.1~24.04", "warnings": []}""",
+        returncode=1,
+    )
+
+    with pytest.raises(LXDError) as exc_info:
+        LXC().attach_pro_subscription(
+            instance_name="test-instance",
+            pro_token="random",  # noqa: S106
+            project="test-project",
+            remote="test-remote",
+        )
+
+    assert (
+        exc_info.value.brief
+        == "Failed to attach 'test-instance' to a Pro subscription."
+    )
+
+    assert len(fake_process.calls) == 1
+
+
+def test_attach_pro_subscription_process_error(fake_process):
+    fake_process.register_subprocess(
+        [
+            "lxc",
+            "--project",
+            "test-project",
+            "exec",
+            "test-remote:test-instance",
+            "--",
+            "pro",
+            "api",
+            "u.pro.attach.token.full_token_attach.v1",
+            "--data",
+            "-",
+        ],
+        returncode=127,
+    )
+
+    with pytest.raises(LXDError) as exc_info:
+        LXC().attach_pro_subscription(
+            instance_name="test-instance",
+            pro_token="random",  # noqa: S106
+            project="test-project",
+            remote="test-remote",
+        )
+
+    assert exc_info.value == LXDError(
+        brief="Failed to attach 'test-instance' to a Pro subscription.",
+        details=errors.details_from_called_process_error(
+            exc_info.value.__cause__  # type: ignore
+        ),
+    )
+
+    assert len(fake_process.calls) == 1
+
+
+def test_enable_pro_service_success(fake_process):
+    fake_process.register_subprocess(
+        [
+            "lxc",
+            "--project",
+            "test-project",
+            "exec",
+            "test-remote:test-instance",
+            "--",
+            "pro",
+            "api",
             "u.pro.services.enable.v1",
             "--data",
             '{"service": "esm-infra"}',
@@ -2726,19 +2823,6 @@
         LXC().enable_pro_service(
             instance_name="test-instance",
             service="esm-infra",
-=======
-            "u.pro.attach.token.full_token_attach.v1",
-            "--data",
-            "-",
-        ],
-        stdout=b"""{"_schema_version": "v1", "data": {"attributes": {"enabled": [], "reboot_required": false}, "meta": {"environment_vars": []}, "type": "FullTokenAttach"}, "errors": [], "result": "success", "version": "32.3.1~24.04", "warnings": []}""",
-    )
-
-    assert (
-        LXC().attach_pro_subscription(
-            instance_name="test-instance",
-            pro_token="random",  # noqa: S106
->>>>>>> 2bd0ca66
             project="test-project",
             remote="test-remote",
         )
@@ -2748,11 +2832,7 @@
     assert len(fake_process.calls) == 1
 
 
-<<<<<<< HEAD
 def test_enable_pro_service_failed(fake_process):
-=======
-def test_attach_pro_subscription_failed(fake_process):
->>>>>>> 2bd0ca66
     fake_process.register_subprocess(
         [
             "lxc",
@@ -2763,53 +2843,31 @@
             "--",
             "pro",
             "api",
-<<<<<<< HEAD
             "u.pro.services.enable.v1",
             "--data",
             '{"service": "invalid"}',
         ],
         stdout=b"""{"_schema_version": "v1", "data": {"meta": {"environment_vars": []}}, "errors": [{"code": "entitlement-not-found", "meta": {"entitlement_name": "invalid"}, "title": "could not find entitlement named \"invalid\""}], "result": "failure", "version": "32.3.1~24.04", "warnings": []}""",
-=======
-            "u.pro.attach.token.full_token_attach.v1",
-            "--data",
-            "-",
-        ],
-        stdout=b"""{"_schema_version": "v1", "data": {"attributes": {"enabled": [], "reboot_required": false}, "meta": {"environment_vars": []}, "type": "FullTokenAttach"}, "errors": ["Unknown"], "result": "failure", "version": "32.3.1~24.04", "warnings": []}""",
->>>>>>> 2bd0ca66
-        returncode=1,
-    )
-
-    with pytest.raises(LXDError) as exc_info:
-<<<<<<< HEAD
+        returncode=1,
+    )
+
+    with pytest.raises(LXDError) as exc_info:
         LXC().enable_pro_service(
             instance_name="test-instance",
             service="invalid",
-=======
-        LXC().attach_pro_subscription(
-            instance_name="test-instance",
-            pro_token="random",  # noqa: S106
->>>>>>> 2bd0ca66
             project="test-project",
             remote="test-remote",
         )
 
     assert (
         exc_info.value.brief
-<<<<<<< HEAD
         == "Failed to enable Pro service 'invalid' on instance 'test-instance'."
-=======
-        == "Failed to attach 'test-instance' to a Pro subscription."
->>>>>>> 2bd0ca66
-    )
-
-    assert len(fake_process.calls) == 1
-
-
-<<<<<<< HEAD
+    )
+
+    assert len(fake_process.calls) == 1
+
+
 def test_enable_pro_service_process_error(fake_process):
-=======
-def test_attach_pro_subscription_process_error(fake_process):
->>>>>>> 2bd0ca66
     fake_process.register_subprocess(
         [
             "lxc",
@@ -2820,39 +2878,23 @@
             "--",
             "pro",
             "api",
-<<<<<<< HEAD
             "u.pro.services.enable.v1",
             "--data",
             '{"service": "esm-infra"}',
-=======
-            "u.pro.attach.token.full_token_attach.v1",
-            "--data",
-            "-",
->>>>>>> 2bd0ca66
         ],
         returncode=127,
     )
 
     with pytest.raises(LXDError) as exc_info:
-<<<<<<< HEAD
         LXC().enable_pro_service(
             instance_name="test-instance",
             service="esm-infra",
-=======
-        LXC().attach_pro_subscription(
-            instance_name="test-instance",
-            pro_token="random",  # noqa: S106
->>>>>>> 2bd0ca66
-            project="test-project",
-            remote="test-remote",
-        )
-
-    assert exc_info.value == LXDError(
-<<<<<<< HEAD
+            project="test-project",
+            remote="test-remote",
+        )
+
+    assert exc_info.value == LXDError(
         brief="Failed to enable Pro service 'esm-infra' on instance 'test-instance'.",
-=======
-        brief="Failed to attach 'test-instance' to a Pro subscription.",
->>>>>>> 2bd0ca66
         details=errors.details_from_called_process_error(
             exc_info.value.__cause__  # type: ignore
         ),
