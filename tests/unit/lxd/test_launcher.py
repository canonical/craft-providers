# -*- Mode:Python; indent-tabs-mode:nil; tab-width:4 -*-
#
# Copyright 2021-2023 Canonical Ltd.
#
# This program is free software; you can redistribute it and/or
# modify it under the terms of the GNU Lesser General Public
# License version 3 as published by the Free Software Foundation.
#
# This program is distributed in the hope that it will be useful,
# but WITHOUT ANY WARRANTY; without even the implied warranty of
# MERCHANTABILITY or FITNESS FOR A PARTICULAR PURPOSE.  See the GNU
# Lesser General Public License for more details.
#
# You should have received a copy of the GNU Lesser General Public License
# along with this program; if not, write to the Free Software Foundation,
# Inc., 51 Franklin Street, Fifth Floor, Boston, MA  02110-1301, USA.
#


import sys
from datetime import timedelta
from unittest.mock import MagicMock, Mock, call

import pytest
from craft_providers import Base, ProviderError, bases, lxd
from freezegun import freeze_time
from logassert import Exact  # type: ignore

<<<<<<< HEAD
=======
from craft_providers import ProviderError, bases, lxd

>>>>>>> 1cae9d8a

@pytest.fixture()
def mock_base_configuration():
    mock_base = Mock(spec=bases.BuilddBase)
    mock_base.compatibility_tag = "mock-compat-tag-v100"
    mock_base.get_command_environment.return_value = {"foo": "bar"}
    return mock_base


@pytest.fixture()
def mock_lxc(mocker):
    _mock_lxc = mocker.patch("craft_providers.lxd.launcher.LXC", spec=lxd.LXC)
    _mock_lxc.return_value.project_list.return_value = ["default", "test-project"]
    return _mock_lxc.return_value


@pytest.fixture()
def fake_instance():
    """Returns a fake LXD Instance"""
    instance = MagicMock()
    # the name has an invalid character to ensure the instance_name will be different
    # so the two are not conflated in the unit tests
    instance.name = "test-instance-$"
    instance.instance_name = "test-instance-fa2d407652a1c51f6019"
    instance.project = "test-project"
    instance.remote = "test-remote"
    instance.exists.return_value = False
    instance.is_running.return_value = False
    return instance


@pytest.fixture()
def fake_base_instance():
    """Returns a fake base LXD Instance"""
    base_instance = MagicMock()
    # the name has an invalid character to ensure the instance_name will be different,
    # so the two are not conflated in the unit tests
    base_instance.name = "test-base-instance-$"
    base_instance.instance_name = "test-base-instance-e14661a426076717fa04"
    base_instance.project = "test-project"
    base_instance.remote = "test-remote"
    base_instance.exists.return_value = False
    base_instance.is_running.return_value = False
    return base_instance


@pytest.fixture()
def mock_lxd_instance(fake_instance, fake_base_instance, mocker):
    """Mock LXD instance to return fake_instance then fake_base_instance."""
    return mocker.patch(
        "craft_providers.lxd.launcher.LXDInstance",
        spec=lxd.LXDInstance,
        side_effect=[fake_instance, fake_base_instance],
    )


@pytest.fixture()
def mock_is_valid(mocker):
    return mocker.patch("craft_providers.lxd.launcher._is_valid", return_value=True)


@pytest.fixture()
def mock_check_id_map(mocker):
    return mocker.patch("craft_providers.lxd.launcher._check_id_map", return_value=True)


def test_launch_no_base_instance(
    fake_instance, mock_base_configuration, mock_lxc, mock_lxd_instance
):
    """Create an instance from an image and do not save a copy as the base instance."""
    lxd.launch(
        name=fake_instance.name,
        base_configuration=mock_base_configuration,
        image_name="image-name",
        image_remote="image-remote",
        use_base_instance=False,
        lxc=mock_lxc,
    )

    assert mock_lxc.mock_calls == [call.project_list("local")]
    assert mock_lxd_instance.mock_calls == [
        call(
            name=fake_instance.name,
            project="default",
            remote="local",
            default_command_environment={"foo": "bar"},
        ),
    ]
    assert fake_instance.mock_calls == [
        call.exists(),
        call.launch(image="image-name", image_remote="image-remote", ephemeral=False),
    ]
    assert mock_base_configuration.mock_calls == [
        call.get_command_environment(),
        call.setup(executor=fake_instance),
    ]


def test_launch_use_base_instance(
    fake_instance,
    fake_base_instance,
    mock_base_configuration,
    mock_is_valid,
    mock_lxc,
    mock_lxd_instance,
):
    """Launch an instance from an image and save a copy as the base instance."""
    lxd.launch(
        name=fake_instance.name,
        base_configuration=mock_base_configuration,
        image_name="image-name",
        image_remote="image-remote",
        use_base_instance=True,
        project="test-project",
        remote="test-remote",
        lxc=mock_lxc,
    )

    assert mock_lxc.mock_calls == [
        call.project_list("test-remote"),
        call.copy(
            source_remote="test-remote",
            source_instance_name=fake_instance.instance_name,
            destination_remote="test-remote",
            destination_instance_name=fake_base_instance.instance_name,
            project="test-project",
        ),
        call.config_set(
            instance_name="test-base-instance-e14661a426076717fa04",
            key="image.description",
            value="test-base-instance-$",
            project="test-project",
            remote="test-remote",
        ),
    ]
    assert mock_lxd_instance.mock_calls == [
        call(
            name=fake_instance.name,
            project="test-project",
            remote="test-remote",
            default_command_environment={"foo": "bar"},
        ),
        call(
            name="base-instance-mock-compat-tag-v100-image-remote-image-name",
            project="test-project",
            remote="test-remote",
            default_command_environment={"foo": "bar"},
        ),
    ]
    assert fake_instance.mock_calls == [
        call.exists(),
        call.launch(image="image-name", image_remote="image-remote", ephemeral=False),
        call.stop(),
        call.start(),
    ]
    fake_base_instance.exists.assert_called_once()
    assert mock_base_configuration.mock_calls == [
        call.get_command_environment(),
        call.get_command_environment(),
        call.setup(executor=fake_instance),
        call.wait_until_ready(executor=fake_instance),
    ]


@pytest.mark.parametrize(("map_user_uid", "uid"), [(True, 1234), (False, None)])
def test_launch_use_existing_base_instance(
    fake_instance,
    fake_base_instance,
    mock_base_configuration,
    mock_is_valid,
    mock_lxc,
    mock_lxd_instance,
    map_user_uid,
    uid,
):
    """Create instance from an existing base instance."""
    fake_base_instance.exists.return_value = True

    lxd.launch(
        name=fake_instance.name,
        base_configuration=mock_base_configuration,
        image_name="image-name",
        image_remote="image-remote",
        map_user_uid=map_user_uid,
        uid=uid,
        use_base_instance=True,
        project="test-project",
        remote="test-remote",
        lxc=mock_lxc,
    )

    expected_mock_lxc_calls = [
        call.project_list("test-remote"),
        call.copy(
            source_remote="test-remote",
            source_instance_name=fake_base_instance.instance_name,
            destination_remote="test-remote",
            destination_instance_name=fake_instance.instance_name,
            project="test-project",
        ),
    ]
    if map_user_uid:
        expected_mock_lxc_calls.append(
            call.config_set(
                instance_name=fake_instance.instance_name,
                key="raw.idmap",
                value="both 1234 0",
                project="test-project",
                remote="test-remote",
            ),
        )
    assert mock_lxc.mock_calls == expected_mock_lxc_calls
    assert mock_lxd_instance.mock_calls == [
        call(
            name=fake_instance.name,
            project="test-project",
            remote="test-remote",
            default_command_environment={"foo": "bar"},
        ),
        call(
            name="base-instance-mock-compat-tag-v100-image-remote-image-name",
            project="test-project",
            remote="test-remote",
            default_command_environment={"foo": "bar"},
        ),
    ]
    assert fake_instance.mock_calls == [call.exists(), call.is_running(), call.start()]
    assert fake_base_instance.mock_calls == [call.exists(), call.is_running()]
    assert mock_base_configuration.mock_calls == [
        call.get_command_environment(),
        call.get_command_environment(),
        call._setup_hostname(executor=fake_instance, deadline=None),
        call.warmup(executor=fake_instance),
    ]


def test_launch_existing_base_instance_invalid(
    fake_instance,
    fake_base_instance,
    mock_base_configuration,
    mock_is_valid,
    mock_lxc,
    mock_lxd_instance,
):
    """If the existing base instance is invalid, delete it and create a new instance."""
    fake_base_instance.exists.return_value = True
    mock_is_valid.return_value = False

    lxd.launch(
        name=fake_instance.name,
        base_configuration=mock_base_configuration,
        image_name="image-name",
        image_remote="image-remote",
        use_base_instance=True,
        project="test-project",
        remote="test-remote",
        lxc=mock_lxc,
    )

    assert mock_lxc.mock_calls == [
        call.project_list("test-remote"),
        call.copy(
            source_remote="test-remote",
            source_instance_name=fake_instance.instance_name,
            destination_remote="test-remote",
            destination_instance_name=fake_base_instance.instance_name,
            project="test-project",
        ),
        call.config_set(
            instance_name="test-base-instance-e14661a426076717fa04",
            key="image.description",
            value="test-base-instance-$",
            project="test-project",
            remote="test-remote",
        ),
    ]
    assert mock_lxd_instance.mock_calls == [
        call(
            name=fake_instance.name,
            project="test-project",
            remote="test-remote",
            default_command_environment={"foo": "bar"},
        ),
        call(
            name="base-instance-mock-compat-tag-v100-image-remote-image-name",
            project="test-project",
            remote="test-remote",
            default_command_environment={"foo": "bar"},
        ),
    ]
    assert fake_instance.mock_calls == [
        call.exists(),
        call.launch(image="image-name", image_remote="image-remote", ephemeral=False),
        call.stop(),
        call.start(),
    ]
    assert fake_base_instance.mock_calls == [
        call.exists(),
        call.delete(),
        call.__bool__(),
        call.__bool__(),
    ]
    assert mock_base_configuration.mock_calls == [
        call.get_command_environment(),
        call.get_command_environment(),
        call.setup(executor=fake_instance),
        call.wait_until_ready(executor=fake_instance),
    ]


def test_launch_all_opts(
    fake_instance, mock_base_configuration, mock_lxc, mock_lxd_instance
):
    """Parse all parameters."""
    lxd.launch(
        name=fake_instance.name,
        base_configuration=mock_base_configuration,
        image_name="image-name",
        image_remote="image-remote",
        auto_clean=True,
        auto_create_project=True,
        ephemeral=True,
        map_user_uid=True,
        uid=1234,
        project="test-project",
        remote="test-remote",
        lxc=mock_lxc,
    )

    assert mock_lxc.mock_calls == [
        call.project_list("test-remote"),
        call.config_set(
            instance_name=fake_instance.instance_name,
            key="raw.idmap",
            value="both 1234 0",
            project="test-project",
            remote="test-remote",
        ),
    ]
    assert mock_lxd_instance.mock_calls == [
        call(
            name=fake_instance.name,
            project="test-project",
            remote="test-remote",
            default_command_environment={"foo": "bar"},
        ),
    ]
    assert fake_instance.mock_calls == [
        call.exists(),
        call.launch(image="image-name", image_remote="image-remote", ephemeral=True),
        call.stop(),
        call.start(),
    ]
    assert mock_base_configuration.mock_calls == [
        call.get_command_environment(),
        call.setup(executor=fake_instance),
        call.wait_until_ready(executor=fake_instance),
    ]


def test_launch_missing_project(
    fake_instance, mock_base_configuration, mock_lxc, mock_lxd_instance
):
    """Raise an error if project does not exist and auto_create_project if false."""
    with pytest.raises(lxd.LXDError) as exc_info:
        lxd.launch(
            name=fake_instance.name,
            base_configuration=mock_base_configuration,
            image_name="image-name",
            image_remote="image-remote",
            auto_create_project=False,
            project="invalid-project",
            remote="test-remote",
            lxc=mock_lxc,
        )

    assert (
        exc_info.value.brief
        == "LXD project 'invalid-project' not found on remote 'test-remote'."
    )
    assert exc_info.value.details == "Available projects: ['default', 'test-project']"


def test_launch_create_project(
    fake_instance, mock_base_configuration, mock_lxc, mock_lxd_instance
):
    """Create a project if it does not exist and auto_create_project is true."""
    lxd.launch(
        name=fake_instance.name,
        base_configuration=mock_base_configuration,
        image_name="image-name",
        image_remote="image-remote",
        auto_create_project=True,
        project="project-to-create",
        remote="test-remote",
        lxc=mock_lxc,
    )

    assert mock_lxc.mock_calls == [
        call.project_list("test-remote"),
        call.project_create(project="project-to-create", remote="test-remote"),
        call.profile_show(profile="default", project="default", remote="test-remote"),
        call.profile_edit(
            profile="default",
            project="project-to-create",
            config=mock_lxc.profile_show.return_value,
            remote="test-remote",
        ),
    ]
    assert mock_lxd_instance.mock_calls == [
        call(
            name=fake_instance.name,
            project="project-to-create",
            remote="test-remote",
            default_command_environment={"foo": "bar"},
        ),
    ]
    assert fake_instance.mock_calls == [
        call.exists(),
        call.launch(image="image-name", image_remote="image-remote", ephemeral=False),
    ]
    assert mock_base_configuration.mock_calls == [
        call.get_command_environment(),
        call.setup(executor=fake_instance),
    ]


def test_launch_with_existing_instance_not_running(
    fake_instance,
    mock_base_configuration,
    mock_check_id_map,
    mock_lxc,
    mock_lxd_instance,
):
    """If the existing instance is not running, start it."""
    fake_instance.exists.return_value = True

    lxd.launch(
        name=fake_instance.name,
        base_configuration=mock_base_configuration,
        image_name="image-name",
        image_remote="image-remote",
        lxc=mock_lxc,
    )

    assert mock_lxc.mock_calls == [call.project_list("local")]
    assert mock_lxd_instance.mock_calls == [
        call(
            name=fake_instance.name,
            project="default",
            remote="local",
            default_command_environment={"foo": "bar"},
        ),
    ]
    assert fake_instance.mock_calls == [call.exists(), call.is_running(), call.start()]
    assert mock_base_configuration.mock_calls == [
        call.get_command_environment(),
        call.warmup(executor=fake_instance),
    ]


def test_launch_with_existing_instance_running(
    fake_instance,
    mock_base_configuration,
    mock_check_id_map,
    mock_lxc,
    mock_lxd_instance,
):
    """If the existing instance is running, do not start it."""
    fake_instance.exists.return_value = True
    fake_instance.is_running.return_value = True

    lxd.launch(
        name=fake_instance.name,
        base_configuration=mock_base_configuration,
        image_name="image-name",
        image_remote="image-remote",
        lxc=mock_lxc,
    )

    assert mock_lxc.mock_calls == [call.project_list("local")]
    assert mock_lxd_instance.mock_calls == [
        call(
            name=fake_instance.name,
            project="default",
            remote="local",
            default_command_environment={"foo": "bar"},
        ),
    ]
    assert fake_instance.mock_calls == [call.exists(), call.is_running()]
    assert mock_base_configuration.mock_calls == [
        call.get_command_environment(),
        call.warmup(executor=fake_instance),
    ]


def test_launch_with_existing_instance_incompatible_with_auto_clean(
    fake_instance,
    mock_base_configuration,
    mock_check_id_map,
    mock_lxc,
    mock_lxd_instance,
):
    """If instance is incompatible and auto_clean is true, launch a new instance."""
    fake_instance.exists.return_value = True
    fake_instance.is_running.return_value = False

    mock_base_configuration.warmup.side_effect = [
        bases.BaseCompatibilityError(reason="foo"),
        None,
    ]

    lxd.launch(
        name=fake_instance.name,
        base_configuration=mock_base_configuration,
        image_name="image-name",
        image_remote="image-remote",
        auto_clean=True,
        lxc=mock_lxc,
    )

    assert mock_lxc.mock_calls == [call.project_list("local")]
    assert mock_lxd_instance.mock_calls == [
        call(
            name=fake_instance.name,
            project="default",
            remote="local",
            default_command_environment={"foo": "bar"},
        ),
    ]
    assert fake_instance.mock_calls == [
        call.exists(),
        call.is_running(),
        call.start(),
        call.delete(),
        call.launch(image="image-name", image_remote="image-remote", ephemeral=False),
    ]
    assert mock_base_configuration.mock_calls == [
        call.get_command_environment(),
        call.warmup(executor=fake_instance),
        call.setup(executor=fake_instance),
    ]


def test_launch_with_existing_instance_incompatible_without_auto_clean_error(
    fake_instance,
    mock_base_configuration,
    mock_check_id_map,
    mock_lxc,
    mock_lxd_instance,
):
    """If instance is incompatible and auto_clean is False, raise an error."""
    fake_instance.exists.return_value = True
    mock_base_configuration.warmup.side_effect = [
        bases.BaseCompatibilityError(reason="foo")
    ]

    with pytest.raises(bases.BaseCompatibilityError) as raised:
        lxd.launch(
            name=fake_instance.name,
            base_configuration=mock_base_configuration,
            image_name="image-name",
            image_remote="image-remote",
            auto_clean=False,
            lxc=mock_lxc,
        )

    assert raised.value.brief == "Incompatible base detected: foo."
    assert raised.value.resolution == (
        "Clean incompatible instance and retry the requested operation."
    )


def test_launch_with_existing_ephemeral_instance(
    fake_instance,
    mock_base_configuration,
    mock_check_id_map,
    mock_lxc,
    mock_lxd_instance,
):
    """Delete and recreate existing ephemeral instances."""
    fake_instance.exists.return_value = True

    lxd.launch(
        name=fake_instance.name,
        base_configuration=mock_base_configuration,
        image_name="image-name",
        image_remote="image-remote",
        ephemeral=True,
        use_base_instance=False,
        lxc=mock_lxc,
    )

    assert mock_lxc.mock_calls == [call.project_list("local")]
    assert mock_lxd_instance.mock_calls == [
        call(
            name=fake_instance.name,
            project="default",
            remote="local",
            default_command_environment={"foo": "bar"},
        ),
    ]
    assert fake_instance.mock_calls == [
        call.exists(),
        call.delete(),
        call.launch(image="image-name", image_remote="image-remote", ephemeral=True),
    ]
    assert mock_base_configuration.mock_calls == [
        call.get_command_environment(),
        call.setup(executor=fake_instance),
    ]


def test_launch_existing_instance_id_map_mismatch_with_auto_clean(
    fake_instance,
    logs,
    mock_base_configuration,
    mock_check_id_map,
    mock_lxc,
    mock_lxd_instance,
):
    """If the id map is incorrect and auto_clean is true, return False."""
    fake_instance.exists.return_value = True
    mock_check_id_map.return_value = False

    result = lxd.launcher._launch_existing_instance(
        instance=fake_instance,
        lxc=mock_lxc,
        base_configuration=mock_base_configuration,
        project="test-project",
        remote="test-remote",
        auto_clean=True,
        ephemeral=False,
        map_user_uid=True,
        uid=1234,
    )

    assert not result

    assert (
        Exact(
            f"Cleaning incompatible instance '{fake_instance.instance_name}' (reason: "
            "the instance's id map ('raw.idmap') is not configured as expected)."
        )
        in logs.warning
    )


def test_launch_existing_instance_id_map_mismatch_without_auto_clean(
    fake_instance,
    mock_base_configuration,
    mock_check_id_map,
    mock_lxc,
    mock_lxd_instance,
):
    """If the id map is incorrect and auto_clean is False, raise an error."""
    fake_instance.exists.return_value = True
    mock_check_id_map.return_value = False

    with pytest.raises(bases.BaseCompatibilityError) as raised:
        lxd.launcher._launch_existing_instance(
            instance=fake_instance,
            lxc=mock_lxc,
            base_configuration=mock_base_configuration,
            project="test-project",
            remote="test-remote",
            auto_clean=False,
            ephemeral=False,
            map_user_uid=True,
            uid=1234,
        )

    assert raised.value.brief == (
        "Incompatible base detected: "
        "the instance's id map ('raw.idmap') is not configured as expected."
    )


def test_name_matches_base_name(
    fake_instance,
    fake_base_instance,
    mock_base_configuration,
    mock_lxc,
    mock_lxd_instance,
):
    """Raise an error if the instance name matches the base instance name."""
    # force the names to be equal
    fake_instance.instance_name = fake_base_instance.instance_name

    with pytest.raises(ProviderError) as raised:
        lxd.launch(
            name=fake_instance.name,
            base_configuration=mock_base_configuration,
            image_name="image-name",
            image_remote="image-remote",
            use_base_instance=True,
            lxc=mock_lxc,
        )

    assert raised.value.brief == (
        f"instance name cannot match the base instance name: "
        f"{fake_base_instance.instance_name!r}"
    )
    assert raised.value.resolution == "change name of instance"


def test_use_snapshots_deprecated(
    fake_instance,
    fake_base_instance,
    logs,
    mock_is_valid,
    mock_base_configuration,
    mock_lxc,
    mock_lxd_instance,
):
    """Log deprecation warning for `use_snapshots` and continue to launch."""
    lxd.launch(
        name=fake_instance.name,
        base_configuration=mock_base_configuration,
        image_name="image-name",
        image_remote="image-remote",
        use_snapshots=True,
        project="test-project",
        remote="test-remote",
        lxc=mock_lxc,
    )

    assert (
        Exact(
            "Deprecated: Parameter 'use_snapshots' is deprecated. "
            "Use parameter 'use_base_instance' instead."
        )
        in logs.warning
    )

    assert mock_lxc.mock_calls == [
        call.project_list("test-remote"),
        call.copy(
            source_remote="test-remote",
            source_instance_name=fake_instance.instance_name,
            destination_remote="test-remote",
            destination_instance_name=fake_base_instance.instance_name,
            project="test-project",
        ),
        call.config_set(
            instance_name="test-base-instance-e14661a426076717fa04",
            key="image.description",
            value="test-base-instance-$",
            project="test-project",
            remote="test-remote",
        ),
    ]
    assert mock_lxd_instance.mock_calls == [
        call(
            name=fake_instance.name,
            project="test-project",
            remote="test-remote",
            default_command_environment={"foo": "bar"},
        ),
        call(
            name="base-instance-mock-compat-tag-v100-image-remote-image-name",
            project="test-project",
            remote="test-remote",
            default_command_environment={"foo": "bar"},
        ),
    ]
    assert fake_instance.mock_calls == [
        call.exists(),
        call.launch(image="image-name", image_remote="image-remote", ephemeral=False),
        call.stop(),
        call.start(),
    ]
    assert fake_base_instance.mock_calls == [
        call.exists(),
        call.__bool__(),
        call.__bool__(),
    ]
    assert mock_base_configuration.mock_calls == [
        call.get_command_environment(),
        call.get_command_environment(),
        call.setup(executor=fake_instance),
        call.wait_until_ready(executor=fake_instance),
    ]


@freeze_time("2022/12/07 11:05:00 UTC")
@pytest.mark.parametrize(
    "creation_date",
    [
        "2022/09/08 11:05 UTC",  # 90 days old
        "2022/12/06 11:05 UTC",  # 1 day old
        "2022/12/08 11:05 UTC",  # 1 day in the future (improbable but valid)
    ],
)
def test_is_valid(creation_date, mocker, mock_lxc):
    """Instances younger than the expiration date (inclusive) are valid."""
    mock_lxc.info.return_value = {"Created": creation_date}

    is_valid = lxd.launcher._is_valid(
        instance_name="test-name",
        project="test-project",
        remote="test-remote",
        lxc=mock_lxc,
        expiration=timedelta(days=90),
    )

    assert is_valid


@freeze_time("2022/12/07 11:05:00 UTC")
def test_is_valid_expired(mocker, mock_lxc):
    """Instances older than the expiration date are not valid."""
    # 91 days old
    mock_lxc.info.return_value = {"Created": "2022/09/07 11:05 UTC"}

    is_valid = lxd.launcher._is_valid(
        instance_name="test-name",
        project="test-project",
        remote="test-remote",
        lxc=mock_lxc,
        expiration=timedelta(days=90),
    )

    assert not is_valid


def test_is_valid_lxd_error(logs, mocker, mock_lxc):
    """Warn if the instance's info cannot be retrieved."""
    mock_lxc.info.side_effect = lxd.LXDError("test error")

    is_valid = lxd.launcher._is_valid(
        instance_name="test-name",
        project="test-project",
        remote="test-remote",
        lxc=mock_lxc,
        expiration=timedelta(days=1),
    )

    assert not is_valid
    assert Exact("Could not get instance info with error: test error") in logs.warning


def test_is_valid_key_error(logs, mocker, mock_lxc):
    """Warn if the instance does not have a creation date."""
    mock_lxc.info.return_value = {}

    is_valid = lxd.launcher._is_valid(
        instance_name="test-name",
        project="test-project",
        remote="test-remote",
        lxc=mock_lxc,
        expiration=timedelta(days=1),
    )

    assert not is_valid
    assert Exact("Instance does not have a 'Created' date.") in logs.warning


def test_is_valid_value_error(logs, mocker, mock_lxc):
    """Warn if the instance's creation date cannot be parsed."""
    mock_lxc.info.return_value = {"Created": "bad-datetime-value"}

    is_valid = lxd.launcher._is_valid(
        instance_name="test-name",
        project="test-project",
        remote="test-remote",
        lxc=mock_lxc,
        expiration=timedelta(days=1),
    )

    assert not is_valid
    assert (
        Exact(
            "Could not parse instance's 'Created' date with error: ValueError(\"time "
            "data 'bad-datetime-value' does not match format '%Y/%m/%d %H:%M %Z'\")"
        )
        in logs.warning
    )


@pytest.mark.skipif(sys.platform == "win32", reason="unsupported on windows")
def test_set_id_map_default(fake_base_instance, mock_lxc, mocker):
    """Verify `_set_id_map()` sets the id map with default arguments."""
    mocker.patch("craft_providers.lxd.launcher.os.getuid", return_value=101)

    lxd.launcher._set_id_map(instance=fake_base_instance, lxc=mock_lxc)

    assert mock_lxc.config_set.mock_calls == [
        call(
            instance_name=fake_base_instance.instance_name,
            key="raw.idmap",
            value="both 101 0",
            project="default",
            remote="local",
        )
    ]


@pytest.mark.skipif(sys.platform == "win32", reason="unsupported on windows")
def test_set_id_map_all_options(fake_base_instance, mock_lxc, mocker):
    """Verify `_set_id_map()` sets the id map with all parameters specified."""
    mocker.patch("craft_providers.lxd.launcher.os.getuid", return_value=101)

    lxd.launcher._set_id_map(
        instance=fake_base_instance,
        lxc=mock_lxc,
        project="test-project",
        remote="test-remote",
        uid=202,
    )

    assert mock_lxc.config_set.mock_calls == [
        call(
            instance_name=fake_base_instance.instance_name,
            key="raw.idmap",
            value="both 202 0",
            project="test-project",
            remote="test-remote",
        )
    ]


@pytest.mark.skipif(sys.platform == "win32", reason="unsupported on windows")
@pytest.mark.parametrize(
    ("map_user_uid", "actual_uid", "expected_uid", "expected_result"),
    [
        # return True if an id map is not expected and there is no id map
        (False, None, None, True),
        # return False if an id map is expected and there is no id map
        (True, None, 5678, False),
        # return False if id map is not expected and there is an id map
        (False, 1234, None, False),
        # return True if an id map is expected and the uid matches
        (True, 1234, 1234, True),
        # return False if an id map is expected and the uid does not match
        (True, 1234, 5678, False),
        # return True if an id map is expected and the uid matches the current users uid
        (True, 101, None, True),
    ],
)
def test_check_id_map(
    map_user_uid,
    expected_uid,
    actual_uid,
    expected_result,
    fake_base_instance,
    mock_lxc,
    mocker,
):
    """Verify the instances id map is properly checked."""
    mocker.patch("craft_providers.lxd.launcher.os.getuid", return_value=101)

    if actual_uid:
        mock_lxc.config_get.return_value = f"both {actual_uid} 0"
    else:
        mock_lxc.config_get.return_value = ""

    result = lxd.launcher._check_id_map(
        instance=fake_base_instance,
        lxc=mock_lxc,
        project="test-project",
        remote="test-remote",
        map_user_uid=map_user_uid,
        uid=expected_uid,
    )

    assert result == expected_result


def test_check_id_map_wrong_format(fake_base_instance, logs, mock_lxc, mocker):
    """Return false if the id map is not formatted as expected."""
    mock_lxc.config_get.return_value = "gid 100-200 300-400"

    result = lxd.launcher._check_id_map(
        instance=fake_base_instance,
        lxc=mock_lxc,
        project="test-project",
        remote="test-remote",
        map_user_uid=True,
        uid=1234,
    )

    assert not result
    assert (
        Exact(
            f"Unexpected id map for '{fake_base_instance.instance_name}' "
            "(expected 'both 1234 0', got 'gid 100-200 300-400')."
        )
        in logs.debug
    )<|MERGE_RESOLUTION|>--- conflicted
+++ resolved
@@ -26,15 +26,10 @@
 from freezegun import freeze_time
 from logassert import Exact  # type: ignore
 
-<<<<<<< HEAD
-=======
-from craft_providers import ProviderError, bases, lxd
-
->>>>>>> 1cae9d8a
 
 @pytest.fixture()
 def mock_base_configuration():
-    mock_base = Mock(spec=bases.BuilddBase)
+    mock_base = Mock(spec=Base)
     mock_base.compatibility_tag = "mock-compat-tag-v100"
     mock_base.get_command_environment.return_value = {"foo": "bar"}
     return mock_base
@@ -262,7 +257,7 @@
     assert mock_base_configuration.mock_calls == [
         call.get_command_environment(),
         call.get_command_environment(),
-        call._setup_hostname(executor=fake_instance, deadline=None),
+        call._setup_hostname(executor=fake_instance),
         call.warmup(executor=fake_instance),
     ]
 
