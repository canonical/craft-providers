#
# Copyright 2021-2022 Canonical Ltd.
#
# This program is free software; you can redistribute it and/or
# modify it under the terms of the GNU Lesser General Public
# License version 3 as published by the Free Software Foundation.
#
# This program is distributed in the hope that it will be useful,
# but WITHOUT ANY WARRANTY; without even the implied warranty of
# MERCHANTABILITY or FITNESS FOR A PARTICULAR PURPOSE.  See the GNU
# Lesser General Public License for more details.
#
# You should have received a copy of the GNU Lesser General Public License
# along with this program; if not, write to the Free Software Foundation,
# Inc., 51 Franklin Street, Fifth Floor, Boston, MA  02110-1301, USA.
#

import hashlib
import io
import os
import pathlib
import shutil
import subprocess
import sys
import tempfile
from unittest import mock

import pytest
from logassert import Exact  # type: ignore

from craft_providers import errors
from craft_providers.lxd import LXC, LXDError, LXDInstance

# These names include invalid characters so a lxd-compatible instance_name
# is generated. This ensures an Instance's `name` and `instance_name` are
# differentiated when testing.
_TEST_INSTANCE = {
    "name": "test-instance-$",
    "instance-name": "test-instance-fa2d407652a1c51f6019",
}

_STOPPED_INSTANCE = {
    "name": "stopped-instance-$",
    "instance-name": "stopped-instance-b4598eebe37eb50c4612",
}

_INVALID_INSTANCE = {
    "name": "invalid-instance-$",
    "instance-name": "invalid-instance-86be3150e96a80a04e31",
}


@pytest.fixture
def project_path(tmp_path):
    project_path = tmp_path / "git" / "project"
    project_path.mkdir(parents=True)
    yield project_path


@pytest.fixture(autouse=True)
def mock_lxc(project_path):
    with mock.patch("craft_providers.lxd.lxd_instance.LXC", spec=LXC) as lxc:
        lxc.list.return_value = [
            {"name": _TEST_INSTANCE["instance-name"], "status": "Running"},
            {"name": _STOPPED_INSTANCE["instance-name"], "status": "Stopped"},
        ]
        lxc.config_device_show.return_value = {
            "test_mount": {
                "path": "/root/project",
                "source": project_path.as_posix(),
                "type": "disk",
            },
            "disk-/target": {
                "path": "/target",
                "source": "/source",
                "type": "disk",
            },
        }
        lxc.info.return_value = {
            "environment": {"kernel_features": {}},
        }
        yield lxc


@pytest.fixture
def mock_named_temporary_file():
    with mock.patch(
        "craft_providers.lxd.lxd_instance.tempfile.NamedTemporaryFile",
        spec=tempfile.NamedTemporaryFile,
    ) as mock_tf:
        mock_tf.return_value.__enter__.return_value.name = "test-tmp-file"
        yield mock_tf.return_value


@pytest.fixture
def mock_shutil_copyfileobj():
    with mock.patch.object(shutil, "copyfileobj") as mock_copyfileobj:
        yield mock_copyfileobj


@pytest.fixture
def mock_os_unlink():
    with mock.patch.object(os, "unlink") as mock_unlink:
        yield mock_unlink


@pytest.fixture
def instance(mock_lxc):
    yield LXDInstance(name=_TEST_INSTANCE["name"], lxc=mock_lxc)


def test_push_file_io(
    mock_lxc,
    mock_named_temporary_file,
    mock_shutil_copyfileobj,
    mock_os_unlink,
    instance,
):
    mock_lxc.exec.side_effect = [
        None,
        None,
        None,
        None,
    ]

    instance.push_file_io(
        destination=pathlib.Path("/etc/test.conf"),
        content=io.BytesIO(b"foo"),
        file_mode="0644",
    )

    assert mock_lxc.mock_calls == [
        mock.call.file_push(
            instance_name=instance.instance_name,
            source=pathlib.Path("test-tmp-file"),
            destination=pathlib.Path("/etc/test.conf"),
            mode="0644",
            project=instance.project,
            remote=instance.remote,
        ),
        mock.call.exec(
            instance_name=instance.instance_name,
            command=[
                "chown",
                "root:root",
                "/etc/test.conf",
            ],
            cwd=None,
            project=instance.project,
            remote=instance.remote,
            runner=subprocess.run,
            capture_output=True,
            check=True,
            timeout=60,
        ),
    ]

    assert mock_named_temporary_file.mock_calls == [
        mock.call.__enter__(),
        mock.call.__enter__().flush(),
        mock.call.__exit__(None, None, None),
    ]
    assert mock_shutil_copyfileobj.mock_calls == [
        mock.call(mock.ANY, mock_named_temporary_file.__enter__.return_value)
    ]


def test_push_file_io_error(mock_lxc, instance):
    error = subprocess.CalledProcessError(
        -1, ["chown", "root:root", "/etc/test.conf"], "test stdout", "test stderr"
    )

    mock_lxc.exec.side_effect = error

    with pytest.raises(LXDError) as exc_info:
        instance.push_file_io(
            destination=pathlib.Path("/etc/test.conf"),
            content=io.BytesIO(b"foo"),
            file_mode="0644",
        )

    assert exc_info.value == LXDError(
        brief=(
            "Failed to create file '/etc/test.conf' "
            f"in instance '{_TEST_INSTANCE['instance-name']}'."
        ),
        details=errors.details_from_called_process_error(error),
    )


def test_delete(mock_lxc, instance):
    instance.delete()

    assert mock_lxc.mock_calls == [
        mock.call.delete(
            instance_name=instance.instance_name,
            project=instance.project,
            remote=instance.remote,
            force=True,
        )
    ]


def test_execute_popen(mock_lxc, instance):
    instance.execute_popen(command=["test-command", "flags"], input="foo")

    assert mock_lxc.mock_calls == [
        mock.call.exec(
            instance_name=instance.instance_name,
            command=["test-command", "flags"],
            cwd=None,
            project=instance.project,
            remote=instance.remote,
            runner=subprocess.Popen,
            input="foo",
            timeout=None,
        )
    ]


def test_execute_popen_with_cwd(mock_lxc, instance):
    instance.execute_popen(
        command=["test-command", "flags"], cwd=pathlib.Path("/tmp"), input="foo"
    )

    assert mock_lxc.mock_calls == [
        mock.call.exec(
            instance_name=instance.instance_name,
            command=["test-command", "flags"],
            cwd="/tmp",
            project=instance.project,
            remote=instance.remote,
            runner=subprocess.Popen,
            input="foo",
            timeout=None,
        )
    ]


def test_execute_popen_with_env(mock_lxc, instance):
    instance.execute_popen(command=["test-command", "flags"], env={"foo": "bar"})

    assert mock_lxc.mock_calls == [
        mock.call.exec(
            instance_name=instance.instance_name,
            command=["env", "foo=bar", "test-command", "flags"],
            cwd=None,
            project=instance.project,
            remote=instance.remote,
            runner=subprocess.Popen,
            timeout=None,
        )
    ]


def test_execute_run(mock_lxc, instance):
    instance.execute_run(command=["test-command", "flags"], input="foo")

    assert mock_lxc.mock_calls == [
        mock.call.exec(
            instance_name=instance.instance_name,
            command=["test-command", "flags"],
            cwd=None,
            project=instance.project,
            remote=instance.remote,
            runner=subprocess.run,
            input="foo",
            timeout=None,
        )
    ]


def test_execute_run_with_cwd(mock_lxc, instance):
    instance.execute_run(
        command=["test-command", "flags"], cwd=pathlib.Path("/tmp"), input="foo"
    )

    assert mock_lxc.mock_calls == [
        mock.call.exec(
            instance_name=instance.instance_name,
            command=["test-command", "flags"],
            cwd="/tmp",
            project=instance.project,
            remote=instance.remote,
            runner=subprocess.run,
            input="foo",
            timeout=None,
        )
    ]


def test_execute_run_with_default_command_env(mock_lxc):
    instance = LXDInstance(
        name=_TEST_INSTANCE["name"],
        default_command_environment={"env_key": "some-value"},
        lxc=mock_lxc,
    )

    instance.execute_run(command=["test-command", "flags"], env={"foo": "bar"})

    assert mock_lxc.mock_calls == [
        mock.call.exec(
            instance_name=instance.instance_name,
            command=["env", "env_key=some-value", "foo=bar", "test-command", "flags"],
            cwd=None,
            project=instance.project,
            remote=instance.remote,
            runner=subprocess.run,
            timeout=None,
        )
    ]


def test_execute_run_with_default_command_env_unset(mock_lxc):
    instance = LXDInstance(
        name=_TEST_INSTANCE["name"],
        default_command_environment={"env_key": "some-value"},
        lxc=mock_lxc,
    )

    instance.execute_run(
        command=["test-command", "flags"], env={"foo": "bar", "env_key": None}
    )

    assert mock_lxc.mock_calls == [
        mock.call.exec(
            instance_name=instance.instance_name,
            command=["env", "-u", "env_key", "foo=bar", "test-command", "flags"],
            cwd=None,
            project=instance.project,
            remote=instance.remote,
            runner=subprocess.run,
            timeout=None,
        )
    ]


def test_execute_run_with_env(mock_lxc, instance):
    instance.execute_run(command=["test-command", "flags"], env={"foo": "bar"})

    assert mock_lxc.mock_calls == [
        mock.call.exec(
            instance_name=instance.instance_name,
            command=["env", "foo=bar", "test-command", "flags"],
            cwd=None,
            project=instance.project,
            remote=instance.remote,
            runner=subprocess.run,
            timeout=None,
        )
    ]


def test_execute_run_with_env_unset(mock_lxc, instance):
    instance.execute_run(
        command=["test-command", "flags"], env={"foo": "bar", "TERM": None}
    )

    assert mock_lxc.mock_calls == [
        mock.call.exec(
            instance_name=instance.instance_name,
            command=[
                "env",
                "foo=bar",
                "-u",
                "TERM",
                "test-command",
                "flags",
            ],
            cwd=None,
            project=instance.project,
            remote=instance.remote,
            runner=subprocess.run,
            timeout=None,
        )
    ]


def test_exists(mock_lxc, instance):
    assert instance.exists() is True
    assert mock_lxc.mock_calls == [
        mock.call.list(project=instance.project, remote=instance.remote)
    ]


def test_exists_false(mock_lxc):
    instance = LXDInstance(name="does-not-exist", lxc=mock_lxc)

    assert instance.exists() is False
    assert mock_lxc.mock_calls == [
        mock.call.list(project=instance.project, remote=instance.remote)
    ]


def test_get_disk_devices_path_parse_error(mock_lxc, instance):
    mock_lxc.config_device_show.return_value = {
        "mount_missing_path": {
            "source": "/foo",
            "type": "disk",
        },
    }

    with pytest.raises(LXDError) as exc_info:
        instance._get_disk_devices()

    assert exc_info.value == LXDError(
        brief="Failed to parse lxc device 'mount_missing_path'.",
        details=(
            "* Device configuration:"
            " {'mount_missing_path': {'source': '/foo', 'type': 'disk'}}"
        ),
    )


def test_get_disk_devices_source_parse_error(mock_lxc, instance):
    mock_lxc.config_device_show.return_value = {
        "mount_missing_source": {
            "path": "/foo",
            "type": "disk",
        },
    }

    with pytest.raises(LXDError) as exc_info:
        instance._get_disk_devices()

    assert exc_info.value == LXDError(
        brief="Failed to parse lxc device 'mount_missing_source'.",
        details=(
            "* Device configuration:"
            " {'mount_missing_source': {'path': '/foo', 'type': 'disk'}}"
        ),
    )


def test_is_mounted_false(mock_lxc, instance):
    project_path = pathlib.Path.home() / "not-mounted"

    assert (
        instance.is_mounted(
            host_source=pathlib.Path(project_path),
            target=pathlib.Path("/root/project"),
        )
        is False
    )

    assert mock_lxc.mock_calls == [
        mock.call.config_device_show(
            instance_name=instance.instance_name,
            project=instance.project,
            remote=instance.remote,
        )
    ]


def test_is_mounted_true(mock_lxc, instance, project_path):
    assert (
        instance.is_mounted(
            host_source=project_path,
            target=pathlib.Path("/root/project"),
        )
        is True
    )

    assert mock_lxc.mock_calls == [
        mock.call.config_device_show(
            instance_name=instance.instance_name,
            project=instance.project,
            remote=instance.remote,
        )
    ]


def test_is_running_false(mock_lxc):
    instance = LXDInstance(name=_STOPPED_INSTANCE["name"], lxc=mock_lxc)

    assert instance.is_running() is False

    assert mock_lxc.mock_calls == [
        mock.call.list(project=instance.project, remote=instance.remote)
    ]


def test_is_running_true(mock_lxc, instance):
    assert instance.is_running() is True

    assert mock_lxc.mock_calls == [
        mock.call.list(project=instance.project, remote=instance.remote)
    ]


def test_is_running_error(mock_lxc):
    instance = LXDInstance(name=_INVALID_INSTANCE["name"], lxc=mock_lxc)

    with pytest.raises(LXDError) as exc_info:
        instance.is_running()

    assert exc_info.value == LXDError(
        brief=f"Instance '{_INVALID_INSTANCE['instance-name']}' does not exist.",
    )


def test_launch(mock_lxc, instance):
    instance.launch(
        image="20.04",
        image_remote="ubuntu",
    )

    assert mock_lxc.mock_calls == [
        mock.call.info(project=instance.project, remote=instance.remote),
        mock.call.launch(
            config_keys={},
            ephemeral=False,
            instance_name=instance.instance_name,
            image="20.04",
            image_remote="ubuntu",
            project=instance.project,
            remote=instance.remote,
        ),
    ]


@pytest.mark.skipif(sys.platform == "win32", reason="unsupported on windows")
def test_launch_all_opts(mock_lxc, instance):
    instance.launch(
        image="20.04",
        image_remote="ubuntu",
        ephemeral=True,
        map_user_uid=True,
    )

    uid = str(os.getuid())
    assert mock_lxc.mock_calls == [
        mock.call.info(project=instance.project, remote=instance.remote),
        mock.call.launch(
            config_keys={"raw.idmap": f"both {uid} 0"},
            ephemeral=True,
            instance_name=instance.instance_name,
            image="20.04",
            image_remote="ubuntu",
            project=instance.project,
            remote=instance.remote,
        ),
    ]


def test_launch_with_mknod(mock_lxc, instance):
    mock_lxc.info.return_value = {
        "environment": {"kernel_features": {"seccomp_listener": "true"}}
    }

    instance.launch(
        image="20.04",
        image_remote="ubuntu",
    )

    assert mock_lxc.mock_calls == [
        mock.call.info(project=instance.project, remote=instance.remote),
        mock.call.launch(
            config_keys={
                "security.syscalls.intercept.mknod": "true",
            },
            ephemeral=False,
            instance_name=instance.instance_name,
            image="20.04",
            image_remote="ubuntu",
            project=instance.project,
            remote=instance.remote,
        ),
    ]


def test_mount(mock_lxc, tmp_path, instance):
    """Verify calls to mount a directory."""
    instance.mount(host_source=tmp_path, target=pathlib.Path("/mnt/foo"))

    assert mock_lxc.mock_calls == [
        mock.call.config_device_show(
            instance_name=instance.instance_name,
            project=instance.project,
            remote=instance.remote,
        ),
        mock.call.config_device_add_disk(
            instance_name=instance.instance_name,
            source=tmp_path,
            path=pathlib.Path("/mnt/foo"),
            device="disk-/mnt/foo",
            project=instance.project,
            remote=instance.remote,
        ),
    ]


def test_mount_already_mounted(mock_lxc, instance, project_path):
    """Do not mount if directory is already mounted."""
    instance.mount(host_source=project_path, target=pathlib.Path("/root/project"))

    assert mock_lxc.mock_calls == [
        mock.call.config_device_show(
            instance_name=instance.instance_name,
            project=instance.project,
            remote=instance.remote,
        )
    ]


def test_pull_file(mock_lxc, instance, tmp_path):
    mock_lxc.exec.return_value = mock.Mock(returncode=0)

    source = pathlib.Path("/tmp/src.txt")
    destination = tmp_path / "dst.txt"

    instance.pull_file(
        source=source,
        destination=destination,
    )

    assert mock_lxc.mock_calls == [
        mock.call.exec(
            instance_name=instance.instance_name,
            command=["test", "-f", "/tmp/src.txt"],
            cwd=None,
            project=instance.project,
            remote=instance.remote,
            runner=subprocess.run,
            check=False,
<<<<<<< HEAD
            timeout=600,
=======
            timeout=60,
>>>>>>> 6d591eed
        ),
        mock.call.file_pull(
            instance_name=instance.instance_name,
            source=source,
            destination=destination,
            project=instance.project,
            remote=instance.remote,
        ),
    ]


def test_pull_file_no_source(mock_lxc, instance, tmp_path):
    mock_lxc.exec.return_value = mock.Mock(returncode=1)

    source = pathlib.Path("/tmp/src.txt")
    destination = tmp_path / "dst.txt"

    with pytest.raises(FileNotFoundError) as exc_info:
        instance.pull_file(
            source=source,
            destination=destination,
        )

    assert mock_lxc.mock_calls == [
        mock.call.exec(
            instance_name=instance.instance_name,
            command=["test", "-f", "/tmp/src.txt"],
            cwd=None,
            project=instance.project,
            remote=instance.remote,
            runner=subprocess.run,
            check=False,
<<<<<<< HEAD
            timeout=600,
=======
            timeout=60,
>>>>>>> 6d591eed
        ),
    ]
    assert str(exc_info.value) == "File not found: '/tmp/src.txt'"


def test_pull_file_no_parent_directory(mock_lxc, instance, tmp_path):
    mock_lxc.exec.return_value = mock.Mock(returncode=0)

    source = pathlib.Path("/tmp/src.txt")
    destination = tmp_path / "not-created" / "dst.txt"

    with pytest.raises(FileNotFoundError) as exc_info:
        instance.pull_file(
            source=source,
            destination=destination,
        )

    assert mock_lxc.mock_calls == [
        mock.call.exec(
            instance_name=instance.instance_name,
            command=["test", "-f", "/tmp/src.txt"],
            cwd=None,
            project=instance.project,
            remote=instance.remote,
            runner=subprocess.run,
            check=False,
<<<<<<< HEAD
            timeout=600,
=======
            timeout=60,
>>>>>>> 6d591eed
        ),
    ]
    assert str(exc_info.value) == f"Directory not found: {str(destination.parent)!r}"


def test_push_file(mock_lxc, instance, tmp_path):
    mock_lxc.exec.return_value = mock.Mock(returncode=0)

    source = tmp_path / "src.txt"
    source.write_text("this is a test")
    destination = pathlib.Path("/tmp/dst.txt")

    instance.push_file(
        source=source,
        destination=destination,
    )

    assert mock_lxc.mock_calls == [
        mock.call.exec(
            instance_name=instance.instance_name,
            command=["test", "-d", "/tmp"],
            cwd=None,
            project=instance.project,
            remote=instance.remote,
            runner=subprocess.run,
            check=False,
<<<<<<< HEAD
            timeout=600,
=======
            timeout=60,
>>>>>>> 6d591eed
        ),
        mock.call.file_push(
            instance_name=instance.instance_name,
            source=source,
            destination=destination,
            project=instance.project,
            remote=instance.remote,
            gid=0,
            uid=0,
        ),
    ]


def test_push_file_no_source(mock_lxc, instance, tmp_path):
    source = tmp_path / "src.txt"
    destination = pathlib.Path("/tmp/dst.txt")

    with pytest.raises(FileNotFoundError) as exc_info:
        instance.push_file(
            source=source,
            destination=destination,
        )

    assert mock_lxc.mock_calls == []
    assert str(exc_info.value) == f"File not found: {str(source)!r}"


def test_push_file_no_parent_directory(mock_lxc, instance, tmp_path):
    mock_lxc.exec.return_value = mock.Mock(returncode=1)

    source = tmp_path / "src.txt"
    source.write_text("this is a test")
    destination = pathlib.Path("/tmp/dst.txt")

    with pytest.raises(FileNotFoundError) as exc_info:
        instance.push_file(
            source=source,
            destination=destination,
        )

    assert mock_lxc.mock_calls == [
        mock.call.exec(
            instance_name=instance.instance_name,
            command=["test", "-d", "/tmp"],
            cwd=None,
            project=instance.project,
            remote=instance.remote,
            runner=subprocess.run,
            check=False,
<<<<<<< HEAD
            timeout=600,
=======
            timeout=60,
>>>>>>> 6d591eed
        ),
    ]
    assert str(exc_info.value) == "Directory not found: '/tmp'"


def test_start(mock_lxc, instance):
    instance.start()

    assert mock_lxc.mock_calls == [
        mock.call.start(
            instance_name=instance.instance_name,
            project=instance.project,
            remote=instance.remote,
        )
    ]


def test_stop(mock_lxc, instance):
    instance.stop()

    assert mock_lxc.mock_calls == [
        mock.call.stop(
            instance_name=instance.instance_name,
            project=instance.project,
            remote=instance.remote,
        )
    ]


def test_supports_mount(instance):
    instance.remote = "local"

    assert instance.supports_mount() is True

    instance.remote = "some-remote"

    assert instance.supports_mount() is False


def test_unmount(mock_lxc, instance):
    instance.unmount(target=pathlib.Path("/root/project"))

    assert mock_lxc.mock_calls == [
        mock.call.config_device_show(
            instance_name=instance.instance_name,
            project=instance.project,
            remote=instance.remote,
        ),
        mock.call.config_device_remove(
            instance_name=instance.instance_name,
            device="test_mount",
            project=instance.project,
            remote=instance.remote,
        ),
    ]


def test_unmount_all(mock_lxc, instance):
    instance.unmount_all()

    assert mock_lxc.mock_calls == [
        mock.call.config_device_show(
            instance_name=instance.instance_name,
            project=instance.project,
            remote=instance.remote,
        ),
        mock.call.config_device_remove(
            instance_name=instance.instance_name,
            device="test_mount",
            project=instance.project,
            remote=instance.remote,
        ),
        mock.call.config_device_remove(
            instance_name=instance.instance_name,
            device="disk-/target",
            project=instance.project,
            remote=instance.remote,
        ),
    ]


def test_unmount_error(mock_lxc, instance):
    mock_lxc.config_device_show.return_value = {
        "disk-/target": {
            "path": "/target",
            "source": "/source",
            "type": "disk",
        },
    }

    with pytest.raises(LXDError) as exc_info:
        instance.unmount(target=pathlib.Path("not-mounted"))

    assert exc_info.value == LXDError(
        brief=(
            "Failed to unmount 'not-mounted'"
            f" in instance '{_TEST_INSTANCE['instance-name']}' - no such disk."
        ),
        details=(
            "* Disk device configuration: {'disk-/target':"
            " {'path': '/target', 'source': '/source', 'type': 'disk'}}"
        ),
    )


@pytest.mark.parametrize(
    "name",
    [
        "t",
        "test",
        "test1",
        "test-1",
        "this-is-40-characters-xxxxxxxxxxxxxxxxxx",
        "this-is-63-characters-xxxxxxxxxxxxxxxxxxxxxxxxxxxxxxxxxxxxxxxxx",
    ],
)
def test_set_instance_name_unchanged(logs, mock_lxc, name):
    """Verify names that are already compliant are not changed."""
    instance = LXDInstance(
        name=name,
        lxc=mock_lxc,
    )

    assert instance.instance_name == name
    assert Exact(f"Set LXD instance name to {name!r}") in logs.debug


@pytest.mark.parametrize(
    "name, expected_name",
    [
        # trim away invalid beginning characters
        ("1test", "test"),
        ("123test", "test"),
        ("-test", "test"),
        ("1-2-3-test", "test"),
        # trim away invalid ending characters
        ("test-", "test"),
        ("test--", "test"),
        ("test1-", "test1"),
        # trim away invalid characters
        ("test$", "test"),
        ("test-!@#$%^&*()test", "test-test"),
        ("$1test", "test"),
        ("test-$", "test"),
        # this name contains invalid characters so it gets converted, even
        # though it is 63 characters
        (
            "this-is-63-characters-with-invalid-characters-$$$xxxxxxxxxxxxxX",
            "this-is-63-characters-with-invalid-chara",
        ),
        # this name is longer than 63 characters, so it gets converted
        (
            "this-is-70-characters-and-valid-xxxxxxxXxxxxxxxxxxxxxxxxxxxxxxxxxxxxxx",
            "this-is-70-characters-and-valid-xxxxxxxX",
        ),
    ],
)
def test_set_instance_name(logs, mock_lxc, name, expected_name):
    """Verify name is compliant with LXD naming conventions."""
    instance = LXDInstance(
        name=name,
        lxc=mock_lxc,
    )

    # compute hash
    hashed_name = hashlib.sha1(name.encode()).hexdigest()[:20]

    assert instance.instance_name == f"{expected_name}-{hashed_name}"
    assert len(instance.instance_name) <= 63
    assert Exact(f"Set LXD instance name to {instance.instance_name!r}") in logs.debug


def test_set_instance_name_hash_value(mock_lxc):
    """Verify hash is formatted as expected.

    The first 20 characters of the SHA-1 hash of
    "hello-world$" is 'b993dc52118c0f489570'

    The name "hello-world$" should be hashed, not the trimmed name "hello-world".
    """
    instance = LXDInstance(
        name="hello-world$",
        lxc=mock_lxc,
    )

    assert instance.instance_name == "hello-world-b993dc52118c0f489570"
    assert len(instance.instance_name) <= 63


@pytest.mark.parametrize(
    "name",
    [
        "",
        "-",
        "$$$",
        "-$-$-",
    ],
)
def test_set_instance_name_invalid(mock_lxc, name):
    """Verify invalid names raise an error."""
    with pytest.raises(LXDError) as error:
        LXDInstance(name=name, lxc=mock_lxc)

    assert error.value == LXDError(
        brief=f"failed to create LXD instance with name {name!r}.",
        details="name must contain at least one alphanumeric character",
    )<|MERGE_RESOLUTION|>--- conflicted
+++ resolved
@@ -623,11 +623,7 @@
             remote=instance.remote,
             runner=subprocess.run,
             check=False,
-<<<<<<< HEAD
-            timeout=600,
-=======
             timeout=60,
->>>>>>> 6d591eed
         ),
         mock.call.file_pull(
             instance_name=instance.instance_name,
@@ -660,11 +656,7 @@
             remote=instance.remote,
             runner=subprocess.run,
             check=False,
-<<<<<<< HEAD
-            timeout=600,
-=======
             timeout=60,
->>>>>>> 6d591eed
         ),
     ]
     assert str(exc_info.value) == "File not found: '/tmp/src.txt'"
@@ -691,11 +683,7 @@
             remote=instance.remote,
             runner=subprocess.run,
             check=False,
-<<<<<<< HEAD
-            timeout=600,
-=======
             timeout=60,
->>>>>>> 6d591eed
         ),
     ]
     assert str(exc_info.value) == f"Directory not found: {str(destination.parent)!r}"
@@ -722,11 +710,7 @@
             remote=instance.remote,
             runner=subprocess.run,
             check=False,
-<<<<<<< HEAD
-            timeout=600,
-=======
             timeout=60,
->>>>>>> 6d591eed
         ),
         mock.call.file_push(
             instance_name=instance.instance_name,
@@ -776,11 +760,7 @@
             remote=instance.remote,
             runner=subprocess.run,
             check=False,
-<<<<<<< HEAD
-            timeout=600,
-=======
             timeout=60,
->>>>>>> 6d591eed
         ),
     ]
     assert str(exc_info.value) == "Directory not found: '/tmp'"
