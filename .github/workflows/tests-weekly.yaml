name: weekly-tests
on:
  schedule:
    # Every Monday at 00:00 UTC
    - cron: "0 0 * * 1"
  pull_request:
    paths:
      - ".github/workflows/tests-weekly.yaml"

  push:
    paths:
      - .github/workflows/tests-weekly.yaml

  # Allows triggering the workflow manually from the Actions tab
  workflow_dispatch:
    inputs:
      enable_ssh_access:
        type: boolean
        description: "Enable ssh access"
        required: false
        default: false

jobs:
  integration-macos:
    strategy:
      fail-fast: false
      matrix:
<<<<<<< HEAD
        python: ["3.12"]
        os: [macos-14-large]
=======
        python: ["3.13"]
        os: [macos-15-intel]
>>>>>>> 5204eebc
    runs-on: ${{ matrix.os }}
    timeout-minutes: 120
    steps:
      - name: Install Multipass
        run: |
          brew update
          brew install multipass
      - name: Checkout code
        uses: actions/checkout@v5
        with:
          fetch-depth: 0
      - name: Set up runner
        uses: canonical/starflow/setup-python-runner@main
      - name: Enable ssh access
        uses: mxschmitt/action-tmate@v3
        if: ${{ inputs.enable_ssh_access }}
        with:
          limit-access-to-actor: true
      - name: Run integration tests on MacOS
        env:
          UV_PYTHON: ${{ matrix.python }}
          CRAFT_PROVIDERS_TESTS_ENABLE_MULTIPASS_INSTALL: 1
          CRAFT_PROVIDERS_TESTS_ENABLE_MULTIPASS_UNINSTALL: 1
          PYTEST_ADDOPTS: "--no-header -vv -rN"
        run: |
          make setup-tests
          make test-fast
  integration-slow-macos:
    strategy:
      fail-fast: false
      matrix:
<<<<<<< HEAD
        python: ["3.11"]
        os: [macos-14-large]
=======
        python: ["3.13"]
        os: [macos-15-intel]
>>>>>>> 5204eebc
    runs-on: ${{ matrix.os }}
    steps:
      - name: Install Multipass
        run: |
          brew update
          brew install multipass
      - name: Checkout code
        uses: actions/checkout@v5
        with:
          fetch-depth: 0
      - name: Set up runner
        uses: canonical/starflow/setup-python-runner@main
      - name: Enable ssh access
        uses: mxschmitt/action-tmate@v3
        if: ${{ inputs.enable_ssh_access }}
        with:
          limit-access-to-actor: true
      - name: Run integration slow tests on MacOS
        env:
          UV_PYTHON: ${{ matrix.python }}
          CRAFT_PROVIDERS_TESTS_ENABLE_MULTIPASS_INSTALL: 1
          CRAFT_PROVIDERS_TESTS_ENABLE_MULTIPASS_UNINSTALL: 1
          PYTEST_ADDOPTS: "--no-header -vv -rN"
        run: |
          make setup-tests
          make test-slow

  integration-linux-lxd-distros:
    strategy:
      fail-fast: false
      matrix:
        lxd-image:
          - almalinux/9
          - amazonlinux/2023
          - centos/9-Stream
          - debian/12
          - debian/13
          - fedora/42
          - mint/virginia
          - mint/xia
          - opensuse/tumbleweed
          - oracle/9
          - rockylinux/9
    runs-on: ubuntu-latest
    steps:
      - uses: canonical/setup-lxd@v1
      - name: Launch ${{ matrix.lxd-image }} container
        run: |
          lxc launch images:${{ matrix.lxd-image }} test-runner -c security.nesting=true
      - name: Install requirements in container
        run: |
          lxc exec test-runner -- ln -s /var/lib/snapd/snap /snap
          # Non Debian like distros need longer to get network for some reason
          sleep 10

          # centos-based distros need EPEL for snapd.
          if [[ ${{ matrix.lxd-image }} =~ almalinux* ]] || [[ ${{ matrix.lxd-image }} =~ amazonlinux* ]] || [[ ${{ matrix.lxd-image }} =~ centos* ]] || [[ ${{ matrix.lxd-image }} =~ rockylinux* ]]; then
            lxc exec test-runner -- dnf install epel-release
            lxc exec test-runner -- dnf upgrade
          fi

          # OpenSUSE tumbleweed
          if [[ ${{ matrix.lxd-image }} == 'opensuse/tumbleweed' ]]; then
              lxc exec test-runner -- zypper addrepo --refresh https://download.opensuse.org/repositories/system:/snappy/openSUSE_Tumbleweed snappy
              lxc exec test-runner -- zypper --gpg-auto-import-keys refresh
          fi

          lxc exec test-runner -- bash -c 'apt-get --yes install git make snapd fuse squashfuse build-essential libffi-dev || dnf install -y git make snapd libffi-devel gcc cargo python3-devel || zypper install -y snapd squashfuse fuse git make gcc libffi-devel python3-devel'
          lxc exec test-runner -- snap wait system seed.loaded
      - name: Clone repository
        run: |
          lxc exec test-runner -- git clone https://github.com/canonical/craft-providers
      - name: Set up tests
        run: |
          lxc exec test-runner --cwd /root/craft-providers --env CI=1 -- make setup-tests
      - name: Run tests
        run: |
          lxc exec test-runner --cwd /root/craft-providers --env CI=1 -- make test PYTEST_ADDOPTS='-vv -m lxd_instance'<|MERGE_RESOLUTION|>--- conflicted
+++ resolved
@@ -25,13 +25,8 @@
     strategy:
       fail-fast: false
       matrix:
-<<<<<<< HEAD
-        python: ["3.12"]
-        os: [macos-14-large]
-=======
         python: ["3.13"]
         os: [macos-15-intel]
->>>>>>> 5204eebc
     runs-on: ${{ matrix.os }}
     timeout-minutes: 120
     steps:
@@ -63,13 +58,8 @@
     strategy:
       fail-fast: false
       matrix:
-<<<<<<< HEAD
-        python: ["3.11"]
-        os: [macos-14-large]
-=======
         python: ["3.13"]
         os: [macos-15-intel]
->>>>>>> 5204eebc
     runs-on: ${{ matrix.os }}
     steps:
       - name: Install Multipass
