--- conflicted
+++ resolved
@@ -5,7 +5,6 @@
 See the `Releases page`_ on GitHub for a complete list of commits that are
 included in each version.
 
-<<<<<<< HEAD
 1.23.1 (2024-03-15)
 -------------------
 - Parse LXD versions with "LTS" suffix
@@ -26,12 +25,10 @@
 - Add Ubuntu 24.04 (Noble) support
 - Remove Ubuntu 23.04 (Lunar) support
 
-=======
 1.20.2 (2024-03-15)
 -------------------
 - Parse LXD versions with "LTS" suffix
 
->>>>>>> 94022a43
 1.20.1 (2023-11-30)
 -------------------
 - Update base compatibility tag to ``base-v4``
