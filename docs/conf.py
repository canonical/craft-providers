--- conflicted
+++ resolved
@@ -1,4 +1,3 @@
-<<<<<<< HEAD
 #
 # Copyright 2021-2023 Canonical Ltd.
 #
@@ -27,82 +26,6 @@
 ogp_site_url = "https://canonical-craft-providers.readthedocs-hosted.com/"
 ogp_site_name = project
 ogp_image = "https://assets.ubuntu.com/v1/253da317-image-document-ubuntudocs.svg"
-=======
-# This file is part of starbase.
-#
-# Copyright 2024 Canonical Ltd.
-#
-# This program is free software: you can redistribute it and/or modify it
-# under the terms of the GNU General Public License version 3, as published
-# by the Free Software Foundation.
-#
-# This program is distributed in the hope that it will be useful, but WITHOUT
-# ANY WARRANTY; without even the implied warranties of MERCHANTABILITY,
-# SATISFACTORY QUALITY, or FITNESS FOR A PARTICULAR PURPOSE.  See the GNU
-# General Public License for more details.
-#
-# You should have received a copy of the GNU General Public License along
-# with this program.  If not, see <http://www.gnu.org/licenses/>.
-
-import os
-import datetime
-
-project = "Starbase"
-author = "Canonical"
-
-copyright = "2023-%s, %s" % (datetime.date.today().year, author)
-
-# region Configuration for canonical-sphinx
-
-ogp_site_url = "https://canonical-starbase.readthedocs-hosted.com/"
-ogp_site_name = project
-ogp_image = "https://assets.ubuntu.com/v1/253da317-image-document-ubuntudocs.svg"
-
-html_context = {
-    # The following items are required for public-facing products. Replace the
-    # placeholder links with those specific to your product.
-    "product_page": "github.com/canonical/starbase",
-    "github_url": "https://github.com/canonical/starbase",
-    "github_issues": "https://github.com/canonical/starbase/issues",
-    "matrix": "https://matrix.to/#/#starcraft-development:ubuntu.com",
-    "discourse": "",  # Leave this blank to hide it from the dropdown
-}
-
-# Target repository for the edit button on pages
-html_theme_options = {
-    "source_edit_link": "https://github.com/canonical/starbase",
-}
-
-extensions = [
-    "canonical_sphinx",
-]
-
-# endregion
-
-# region General configuration
-# https://www.sphinx-doc.org/en/master/usage/configuration.html#general-configuration
-
-extensions.extend(
-    [
-        "sphinx.ext.intersphinx",
-        "sphinx.ext.viewcode",
-        "sphinx.ext.coverage",
-        "sphinx.ext.doctest",
-        "sphinx-pydantic",
-        "sphinx_sitemap",
-        "sphinx_toolbox",
-        "sphinx_toolbox.more_autodoc",
-        "sphinx.ext.autodoc",  # Must be loaded after more_autodoc
-        "sphinxext.rediraffe",
-    ]
-)
-
-# endregion
-
-# region Options for extensions
-# Intersphinx extension
-# https://www.sphinx-doc.org/en/master/usage/extensions/intersphinx.html#configuration
->>>>>>> 4a5d6a06
 
 html_context = {
     "product_page": "github.com/canonical/craft-providers",
@@ -111,40 +34,24 @@
 
 extensions = [
     "canonical_sphinx",
+    "sphinxext.rediraffe",
 ]
 # end-region
 
-<<<<<<< HEAD
 # Ignore the venv created by the linting Makefile
-exclude_patterns = ["venv"]
-=======
-# Github config
-github_username = "canonical"
-github_repository = "starbase"
+exclude_patterns = [
+    "venv",
 
-# Client-side page redirects.
-rediraffe_redirects = "redirects.txt"
-
-# The full path to the RTD site.
-# TODO: Change this to your project's RTD URL. If the RTD site isn't live yet, follow
-# the pattern here. If the documentation has moved to documentation.ubuntu.com, enter
-# the URL at that domain. It's OK to use this for private projects.
-# https://sphinx-sitemap.readthedocs.io
-html_baseurl = "https://canonical-starbase.readthedocs-hosted.com/"
-
-# Compose the URL for remote RTD and local builds.
-# TODO: If your project doesn't have a `latest` RTD branch set up, change to its default
-# branch.
-# https://sphinx-sitemap.readthedocs.io
-if "READTHEDOCS_VERSION" in os.environ:
-    version = os.environ["READTHEDOCS_VERSION"]
-    sitemap_url_scheme = "{version}{link}"
-else:
-    sitemap_url_scheme = "latest/{link}"
->>>>>>> 4a5d6a06
+    # These axes were empty, so hide their scaffolding for now
+    "tutorials",
+    "how-to-guides",
+]
 
 extensions.extend(
     [
         "sphinx.ext.autodoc",
     ]
-)+)
+
+# Client-side page redirects.
+rediraffe_redirects = "redirects.txt"