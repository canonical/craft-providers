--- conflicted
+++ resolved
@@ -16,11 +16,7 @@
     # renovate: datasource=pypi
     tox-ignore-env-name-mismatch>=0.2.0.post2
     # renovate: datasource=pypi
-<<<<<<< HEAD
-    tox-gh==1.3.3
-=======
     tox-gh==1.4.4
->>>>>>> 5e437915
 # Allow tox to access the user's $TMPDIR environment variable if set.
 # This workaround is required to avoid circular dependencies for TMPDIR,
 # since tox will otherwise attempt to use the environment's TMPDIR variable.
