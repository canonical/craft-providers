[tox]
env_list =  # Environments to run when called with no parameters.
    format-{black,ruff,codespell}
    pre-commit
    lint-{black,ruff,mypy,pyright,shellcheck,codespell,docs,yaml}
    unit-py3.{8,10,11}
    integration-py3.10
<<<<<<< HEAD
=======
# Integration tests probably take a while, so we're only running them on Python
# 3.10, which is included in core22.
>>>>>>> 41f01241
minversion = 4.6
# Tox will use these requirements to bootstrap a venv if necessary.
# tox-igore-env-name-mismatch allows us to have one virtualenv for all linting.
# By setting requirements here, we make this INI file compatible with older
# versions of tox. Tox >= 3.8 will automatically provision the version provided
# inside of a virtual environment, so users of Ubuntu >= focal can simply
# install tox from apt. Older than that, the user gets an upgrade warning.
requires =
    # renovate: datasource=pypi
    tox-ignore-env-name-mismatch>=0.2.0.post2
    # renovate: datasource=pypi
    tox-gh==1.2.0
# Allow tox to access the user's $TMPDIR environment variable if set.
# This workaround is required to avoid circular dependencies for TMPDIR,
# since tox will otherwise attempt to use the environment's TMPDIR variable.
user_tmp_dir = {env:TMPDIR}

[testenv]  # Default config for all environments. Overridable in each env.
# We have many tests that create temporary files. Unless the user has set a
# TMPDIR, this will prefer putting those temp files in $XDG_RUNTIME_DIR,
# which will speed up those tests since they'll run on a ramdisk.
env_tmp_dir = {user_tmp_dir:{env:XDG_RUNTIME_DIR:{work_dir}}}/tox_tmp/{env_name}
set_env =
    TMPDIR={env_tmp_dir}
    COVERAGE_FILE={env_tmp_dir}/.coverage_{env_name}
pass_env =
<<<<<<< HEAD
    CRAFT_PROVIDERS_TESTS_*
    CI
=======
    CI
    CRAFT_*
>>>>>>> 41f01241
    PYTEST_ADDOPTS

[test]  # Base configuration for unit and integration tests
package = editable
extras = dev
allowlist_externals = mkdir
commands_pre = mkdir -p {tox_root}/results

[testenv:{unit,integration}-py3.{8,9,10,11,12}]  # Configuration for all tests using pytest
base = testenv, test
description =
    unit: Run unit tests with pytest
    integration: Run integration tests with pytest
labels =
    py3.{8,10,11}: tests
    unit-py3.{8,10,11}: unit-tests
    integration-py3.{8,10,11}: integration-tests
change_dir =
    unit: tests/unit
    integration: tests/integration
<<<<<<< HEAD
commands = pytest {tty:--color=yes} --cov --cov-report=xml:{tox_root}/results/coverage-{env_name}.xml --junit-xml={tox_root}/results/test-results-{env_name}.xml {posargs}
=======
commands = pytest {tty:--color=yes} --cov={tox_root}/starcraft --cov-config={tox_root}/pyproject.toml --cov-report=xml:{tox_root}/results/coverage-{env_name}.xml --junit-xml={tox_root}/results/test-results-{env_name}.xml {posargs}
>>>>>>> 41f01241

[lint]  # Standard linting configuration
package = editable
extras = lint
env_dir = {work_dir}/linting
runner = ignore_env_name_mismatch

[shellcheck]
find = git ls-files
filter = file --mime-type -Nnf- | grep shellscript | cut -f1 -d:

[testenv:lint-{black,ruff,shellcheck,codespell,yaml}]
description = Lint the source code
base = testenv, lint
labels = lint
allowlist_externals =
    shellcheck: bash, xargs
commands_pre =
    shellcheck: bash -c '{[shellcheck]find} | {[shellcheck]filter} > {env_tmp_dir}/shellcheck_files'
commands =
    black: black --check --diff {tty:--color} {posargs} .
    ruff: ruff check --respect-gitignore {posargs} .
    shellcheck: xargs -ra {env_tmp_dir}/shellcheck_files shellcheck
    codespell: codespell --toml {tox_root}/pyproject.toml {posargs}
    yaml: yamllint {posargs} .

[testenv:lint-{mypy,pyright}]
description = Static type checking
base = testenv, lint
env_dir = {work_dir}/typing
extras = dev, types
labels = lint, type
allowlist_externals =
    mypy: mkdir
commands_pre =
    mypy: mkdir -p {tox_root}/.mypy_cache
commands =
    pyright: pyright {posargs}
    mypy: mypy --install-types --non-interactive {posargs:.}

[testenv:format-{black,ruff,codespell}]
description = Automatically format source code
base = testenv, lint
labels = format
commands =
    black: black {tty:--color} {posargs} .
    ruff: ruff --fix --respect-gitignore {posargs} .
    codespell: codespell --toml {tox_root}/pyproject.toml --write-changes {posargs}

[testenv:pre-commit]
base =
deps = pre-commit
package = skip
no_package = true
env_dir = {work_dir}/pre-commit
runner = ignore_env_name_mismatch
description = Run pre-commit on staged files or arbitrary pre-commit commands (tox run -e pre-commit -- [args])
commands = pre-commit {posargs:run}

[docs]  # Sphinx documentation configuration
extras = docs
package = editable
no_package = true
env_dir = {work_dir}/docs
runner = ignore_env_name_mismatch
source_dir = {tox_root}/{project_name}

[testenv:build-docs]
description = Build sphinx documentation
base = docs
allowlist_externals = bash
commands_pre = bash -c 'if [[ ! -e docs ]];then echo "No docs directory. Run `tox run -e sphinx-quickstart` to create one.;";return 1;fi'
# "-W" is to treat warnings as errors
commands = sphinx-build {posargs:-b html} -W {tox_root}/docs {tox_root}/docs/_build

[testenv:autobuild-docs]
description = Build documentation with an autoupdating server
base = docs
<<<<<<< HEAD
commands = sphinx-autobuild {posargs:-b html --open-browser --port 8080} -W --watch {tox_root}/craft_providers {tox_root}/docs {tox_root}/docs/_build
=======
commands = sphinx-autobuild {posargs:-b html --open-browser --port 8080} -W --watch {source_dir} {tox_root}/docs {tox_root}/docs/_build

[lint-docs]
find = git ls-files
>>>>>>> 41f01241

[testenv:lint-docs]
description = Lint the documentation with sphinx-lint
base = docs
<<<<<<< HEAD
commands = sphinx-lint --ignore docs/_build --ignore .tox --ignore .venv --ignore venv --max-line-length 80 -e all {posargs}
labels = lint
=======
labels = lint
allowlist_externals = bash, xargs
commands_pre = bash -c '{[lint-docs]find} > {env_tmp_dir}/lint_docs_files'
commands = xargs --no-run-if-empty --arg-file {env_tmp_dir}/lint_docs_files sphinx-lint --max-line-length 80 --enable all {posargs}
>>>>>>> 41f01241
<|MERGE_RESOLUTION|>--- conflicted
+++ resolved
@@ -5,11 +5,8 @@
     lint-{black,ruff,mypy,pyright,shellcheck,codespell,docs,yaml}
     unit-py3.{8,10,11}
     integration-py3.10
-<<<<<<< HEAD
-=======
 # Integration tests probably take a while, so we're only running them on Python
 # 3.10, which is included in core22.
->>>>>>> 41f01241
 minversion = 4.6
 # Tox will use these requirements to bootstrap a venv if necessary.
 # tox-igore-env-name-mismatch allows us to have one virtualenv for all linting.
@@ -36,13 +33,8 @@
     TMPDIR={env_tmp_dir}
     COVERAGE_FILE={env_tmp_dir}/.coverage_{env_name}
 pass_env =
-<<<<<<< HEAD
     CRAFT_PROVIDERS_TESTS_*
     CI
-=======
-    CI
-    CRAFT_*
->>>>>>> 41f01241
     PYTEST_ADDOPTS
 
 [test]  # Base configuration for unit and integration tests
@@ -63,11 +55,7 @@
 change_dir =
     unit: tests/unit
     integration: tests/integration
-<<<<<<< HEAD
-commands = pytest {tty:--color=yes} --cov --cov-report=xml:{tox_root}/results/coverage-{env_name}.xml --junit-xml={tox_root}/results/test-results-{env_name}.xml {posargs}
-=======
-commands = pytest {tty:--color=yes} --cov={tox_root}/starcraft --cov-config={tox_root}/pyproject.toml --cov-report=xml:{tox_root}/results/coverage-{env_name}.xml --junit-xml={tox_root}/results/test-results-{env_name}.xml {posargs}
->>>>>>> 41f01241
+commands = pytest {tty:--color=yes} --cov={tox_root}/craft_providers --cov-config={tox_root}/pyproject.toml --cov-report=xml:{tox_root}/results/coverage-{env_name}.xml --junit-xml={tox_root}/results/test-results-{env_name}.xml {posargs}
 
 [lint]  # Standard linting configuration
 package = editable
@@ -146,24 +134,15 @@
 [testenv:autobuild-docs]
 description = Build documentation with an autoupdating server
 base = docs
-<<<<<<< HEAD
-commands = sphinx-autobuild {posargs:-b html --open-browser --port 8080} -W --watch {tox_root}/craft_providers {tox_root}/docs {tox_root}/docs/_build
-=======
 commands = sphinx-autobuild {posargs:-b html --open-browser --port 8080} -W --watch {source_dir} {tox_root}/docs {tox_root}/docs/_build
 
 [lint-docs]
 find = git ls-files
->>>>>>> 41f01241
 
 [testenv:lint-docs]
 description = Lint the documentation with sphinx-lint
 base = docs
-<<<<<<< HEAD
-commands = sphinx-lint --ignore docs/_build --ignore .tox --ignore .venv --ignore venv --max-line-length 80 -e all {posargs}
-labels = lint
-=======
 labels = lint
 allowlist_externals = bash, xargs
 commands_pre = bash -c '{[lint-docs]find} > {env_tmp_dir}/lint_docs_files'
-commands = xargs --no-run-if-empty --arg-file {env_tmp_dir}/lint_docs_files sphinx-lint --max-line-length 80 --enable all {posargs}
->>>>>>> 41f01241
+commands = xargs --no-run-if-empty --arg-file {env_tmp_dir}/lint_docs_files sphinx-lint --max-line-length 80 --enable all {posargs}