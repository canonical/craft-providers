--- conflicted
+++ resolved
@@ -13,11 +13,7 @@
       - id: fix-byte-order-marker
       - id: mixed-line-ending
   - repo: https://github.com/astral-sh/ruff-pre-commit
-<<<<<<< HEAD
-    rev: "v0.12.0"
-=======
     rev: "v0.12.2"
->>>>>>> b45b7400
     hooks:
       - id: ruff
         args: [--fix, --exit-non-zero-on-fix]
